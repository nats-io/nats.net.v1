--- conflicted
+++ resolved
@@ -130,11 +130,7 @@
             return $"{STREAM}-{Variant(seq)}";
         }
 
-<<<<<<< HEAD
-        public static string Field(string field, object seq)
-=======
         public static string Field(string field, object seq = null)
->>>>>>> a276fcfa
         {
             return $"{field}-{Variant(seq)}";
         }
