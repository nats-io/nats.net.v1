﻿// Copyright 2015-2018 The NATS Authors
// Licensed under the Apache License, Version 2.0 (the "License");
// you may not use this file except in compliance with the License.
// You may obtain a copy of the License at
//
// http://www.apache.org/licenses/LICENSE-2.0
//
// Unless required by applicable law or agreed to in writing, software
// distributed under the License is distributed on an "AS IS" BASIS,
// WITHOUT WARRANTIES OR CONDITIONS OF ANY KIND, either express or implied.
// See the License for the specific language governing permissions and
// limitations under the License.

using System;
using System.Text;
using System.Threading;
using System.Threading.Tasks;
using NATS.Client;
using System.Diagnostics;
using Xunit;
using System.Collections.Generic;
using System.Runtime.InteropServices;
using Xunit.Abstractions;


namespace IntegrationTests
{
    /// <summary>
    /// Run these tests with the gnatsd auth.conf configuration file.
    /// </summary>
    [Collection(DefaultSuiteContext.CollectionKey)]
    public class TestBasic : TestSuite<DefaultSuiteContext>
    {
        public TestBasic(ITestOutputHelper outputHelper, DefaultSuiteContext context) : base(context)
        {
            _outputHelper = outputHelper;
        }
        
        [Fact]
        public void TestConnectedServer()
        {
            using (NATSServer.CreateFastAndVerify())
            {
                using (var c = Context.OpenConnection())
                {
                    string u = c.ConnectedUrl;

                    Assert.False(string.IsNullOrWhiteSpace(u), string.Format("Invalid connected url {0}.", u));

                    Assert.Equal(Defaults.Url, u);

                    c.Close();
                    u = c.ConnectedUrl;

                    Assert.Null(u);
                }
            }
        }

        [Fact]
        public void TestMultipleClose()
        {
            using (NATSServer.CreateFastAndVerify())
            {
                using (var c = Context.OpenConnection())
                {
                    Task[] tasks = new Task[10];

                    for (int i = 0; i < 10; i++)
                    {
                        tasks[i] = Task.Run(() => c.Close());
                    }

                    Task.WaitAll(tasks);
                }
            }
        }

        [Fact]
        public void TestSimplePublish()
        {
            using (NATSServer.CreateFastAndVerify())
            {
                using (IConnection c = Context.OpenConnection())
                {
                    c.Publish("foo", Encoding.UTF8.GetBytes("Hello World!"));
                }
            }
        }

        [Fact]
        public void TestSimplePublishNoData()
        {
            using (NATSServer.CreateFastAndVerify())
            {
                using (IConnection c = Context.OpenConnection())
                {
                    // Null data should succeed
                    c.Publish("foo", null);

                    // Null data with 0 offset and count should succeed
                    c.Publish("foo", null, 0, 0);

                    // Empty data with 0 offset and count should succeed
                    byte[] empty = new byte[0];
                    c.Publish("foo", empty, 0, 0);

                    // Non-empty data with 0 offset and count should succeed
                    byte[] data = new byte[10];
                    c.Publish("foo", data, 0, 0);
                }
            }
        }

        [Fact]
        public void TestPublishDataWithOffsets()
        {
            using (NATSServer.CreateFastAndVerify())
            {
                using (IConnection c = Context.OpenConnection())
                {
                    byte[] data = new byte[] { 1, 2, 3, 4, 5, 6, 7, 8 };
                    c.Publish("foo", data);                     // Should succeed.
                    c.Publish("foo", data, 0, 1);               // Should succeed.
                    c.Publish("foo", data, 4, 3);               // Should succeed.
                    c.Publish("foo", data, data.Length - 1, 1); // Should succeed.

                    // Negative offsets fail
                    Assert.ThrowsAny<ArgumentException>(() => c.Publish("foo", data, -1, 0));
                    Assert.ThrowsAny<ArgumentException>(() => c.Publish("foo", data, -10, 0));

                    // Negative counts fail
                    Assert.ThrowsAny<ArgumentException>(() => c.Publish("foo", data, 0, -1));
                    Assert.ThrowsAny<ArgumentException>(() => c.Publish("foo", data, 0, -100));

                    // Offset + Count should fail if they are out of bounds
                    Assert.ThrowsAny<ArgumentException>(() => c.Publish("foo", data, 0, data.Length + 10)); // good offset, bad count
                    Assert.ThrowsAny<ArgumentException>(() => c.Publish("foo", data, 4, data.Length + 10)); // good offset, bad count
                    Assert.ThrowsAny<ArgumentException>(() => c.Publish("foo", data, data.Length, 1)); // bad offset, bad count
                }
            }
        }

        private bool compare(byte[] p1, byte[] p2)
        {
            // null case
            if (p1 == p2)
                return true;

            if (p1.Length != p2.Length)
                return false;

            for (int i = 0; i < p2.Length; i++)
            {
                if (p1[i] != p2[i])
                    return false;
            }

            return true;
        }

        private bool compare(byte[] payload, Msg m)
        {
            return compare(payload, m.Data);
        }

        // Compares a subset of expected (offset to count) against all of actual
        private bool compare(byte[] expected, int offset, byte[] actual, int count)
        {
            // null case
            if (expected == actual)
                return true;

            if (count != actual.Length)
                return false;

            for (int i = 0; i < actual.Length; i++)
            {
                if (expected[offset + i] != actual[i])
                    return false;
            }

            return true;
        }

        private bool compare(byte[] expected, int offset, Msg received, int count)
        {
            return compare(expected, offset, received.Data, count);
        }

        private bool compare(Msg a, Msg b)
        {
            if (a.Subject.Equals(b.Subject) == false)
                return false;

            if (a.Reply != null && a.Reply.Equals(b.Reply))
            {
                return false;
            }

            return compare(a.Data, b.Data);
        }

        readonly byte[] omsg = Encoding.UTF8.GetBytes("Hello World");
        readonly object mu = new Object();
        IAsyncSubscription asyncSub = null;
        Boolean received = false;
        private readonly ITestOutputHelper _outputHelper;

        [Fact]
        public void TestAsyncSubscribe()
        {
            using (NATSServer.CreateFastAndVerify())
            {
                using (IConnection c = Context.OpenConnection())
                {
                    using (IAsyncSubscription s = c.SubscribeAsync("foo"))
                    {
                        asyncSub = s;
                        s.MessageHandler += CheckReceivedAndValidHandler;
                        s.Start();

                        lock (mu)
                        {
                            received = false;
                            c.Publish("foo", omsg);
                            c.Flush();
                            Monitor.Wait(mu, 30000);
                        }

                        Assert.True(received, "Did not receive message.");
                    }
                }
            }
        }

        private void CheckReceivedAndValidHandler(object sender, MsgHandlerEventArgs args)
        {
            Assert.True(compare(args.Message.Data, omsg), "Messages are not equal.");
            Assert.Equal(asyncSub, args.Message.ArrivalSubscription);

            lock (mu)
            {
                received = true;
                Monitor.Pulse(mu);
            }
        }

        [Fact]
        public void TestSyncSubscribe()
        {
            using (NATSServer.CreateFastAndVerify())
            {
                using (IConnection c = Context.OpenConnection())
                {
                    using (ISyncSubscription s = c.SubscribeSync("foo"))
                    {
                        c.Publish("foo", omsg);
                        Msg m = s.NextMessage(1000);

                        Assert.True(compare(omsg, m), "Messages are not equal.");

                        c.Publish("foo", omsg, 0, omsg.Length);
                        m = s.NextMessage(1000);

                        Assert.True(compare(omsg, m), "Messages are not equal.");

                        c.Publish("foo", omsg, 2, 3);
                        m = s.NextMessage(1000);

                        Assert.True(compare(omsg, 2, m, 3), "Messages are not equal.");
                    }
                }
            }
        }

        [Fact]
        public void TestPubWithReply()
        {
            using (NATSServer.CreateFastAndVerify())
            {
                using (IConnection c = Context.OpenConnection())
                {
                    using (ISyncSubscription s = c.SubscribeSync("foo"))
                    {
                        c.Publish("foo", "reply", omsg);
                        Msg m = s.NextMessage(1000);

                        Assert.True(compare(omsg, m), "Messages are not equal.");

                        c.Publish("foo", "reply", omsg, 0, omsg.Length);
                        m = s.NextMessage(1000);

                        Assert.True(compare(omsg, m), "Messages are not equal.");

                        c.Publish("foo", "reply", omsg, 1, 5);
                        m = s.NextMessage(1000);

                        Assert.True(compare(omsg, 1, m, 5), "Messages are not equal.");
                    }
                }
            }
        }

        [Fact]
        public void TestFlush()
        {
            using (var server = NATSServer.CreateFastAndVerify())
            {
                var opts = Context.GetTestOptions();
                opts.AllowReconnect = false;

                using (var c = Context.ConnectionFactory.CreateConnection(opts))
                {
                    using (ISyncSubscription s = c.SubscribeSync("foo"))
                    {
                        c.Publish("foo", "reply", omsg);
                        c.Flush();
                    }

                    // Test a timeout, locally this may actually succeed, 
                    // so allow for that.
                    // TODO: find a way to debug/pause the server to allow
                    // for timeouts.
                    try
                    {
                        c.Flush(1);
                    }
                    catch (NATSTimeoutException)
                    {
                    }

                    Assert.Throws<ArgumentOutOfRangeException>(() => { c.Flush(-1); });

                    // test a closed connection
                    c.Close();
                    Assert.Throws<NATSConnectionClosedException>(() => { c.Flush(); });
                }

                // test a lost connection
                using (var c = Context.ConnectionFactory.CreateConnection(opts))
                {
                    server.Shutdown();
                    Thread.Sleep(500);
                    Assert.Throws<NATSConnectionClosedException>(() => { c.Flush(); });
                }
            }
        }

        [Fact]
        public void TestQueueSubscriber()
        {
            using (NATSServer.CreateFastAndVerify())
            {
                using (IConnection c = Context.OpenConnection())
                {
                    using (ISyncSubscription s1 = c.SubscribeSync("foo", "bar"),
                                             s2 = c.SubscribeSync("foo", "bar"))
                    {
                        c.Publish("foo", omsg);
                        c.Flush(1000);

                        Assert.Equal(1, s1.QueuedMessageCount + s2.QueuedMessageCount);

                        // Drain the messages.
                        try { s1.NextMessage(100); }
                        catch (NATSTimeoutException) { }

                        try { s2.NextMessage(100); }
                        catch (NATSTimeoutException) { }

                        int total = 1000;

                        for (int i = 0; i < 1000; i++)
                        {
                            c.Publish("foo", omsg);
                        }
                        c.Flush(1000);

                        Thread.Sleep(1000);

                        int r1 = s1.QueuedMessageCount;
                        int r2 = s2.QueuedMessageCount;

                        Assert.Equal(total, r1 + r2);

                        Assert.False(Math.Abs(r1 - r2) > total * .15, string.Format("Too much variance between {0} and {1}", r1, r2));
                    }
                }
            }
        }

        [Fact]
        public void TestReplyArg()
        {
            using (NATSServer.CreateFastAndVerify())
            {
                using (IConnection c = Context.OpenConnection())
                {
                    using (IAsyncSubscription s = c.SubscribeAsync("foo"))
                    {
                        s.MessageHandler += ExpectedReplyHandler;
                        s.Start();

                        lock (mu)
                        {
                            received = false;
                            c.Publish("foo", "bar", null);
                            Monitor.Wait(mu, 5000);
                        }
                    }
                }

                Assert.True(received);
            }
        }

        private void ExpectedReplyHandler(object sender, MsgHandlerEventArgs args)
        {
            Assert.Equal("bar", args.Message.Reply);

            lock (mu)
            {
                received = true;
                Monitor.Pulse(mu);
            }
        }

        [Fact]
        public void TestSyncReplyArg()
        {
            using (NATSServer.CreateFastAndVerify())
            {

                using (IConnection c = Context.OpenConnection())
                {
                    using (ISyncSubscription s = c.SubscribeSync("foo"))
                    {
                        c.Publish("foo", "bar", null);
                        c.Flush(30000);

                        Msg m = s.NextMessage(1000);

                        Assert.Equal("bar", m.Reply);
                    }
                }
            }
        }

        [Fact]
        public void TestUnsubscribe()
        {
            int count = 0;
            int max = 20;

            using (NATSServer.CreateFastAndVerify())
            {
                using (IConnection c = Context.OpenConnection())
                {
                    using (IAsyncSubscription s = c.SubscribeAsync("foo"))
                    {
                        Boolean unsubscribed = false;
                        asyncSub = s;
                        //s.MessageHandler += UnsubscribeAfterCount;
                        s.MessageHandler += (sender, args) =>
                        {
                            count++;
                            if (count == max)
                            {
                                asyncSub.Unsubscribe();
                                lock (mu)
                                {
                                    unsubscribed = true;
                                    Monitor.Pulse(mu);
                                }
                            }
                        };
                        s.Start();

                        max = 20;
                        for (int i = 0; i < max; i++)
                        {
                            c.Publish("foo", null, null);
                        }
                        Thread.Sleep(100);
                        c.Flush();

                        lock (mu)
                        {
                            if (!unsubscribed)
                            {
                                Monitor.Wait(mu, 5000);
                            }
                        }
                    }

                    Assert.Equal(max, count);
                }
            }
        }

        [Fact]
        public void TestDoubleUnsubscribe()
        {
            using (NATSServer.CreateFastAndVerify())
            {
                using (IConnection c = Context.OpenConnection())
                {
                    using (ISyncSubscription s = c.SubscribeSync("foo"))
                    {
                        s.Unsubscribe();

                        Assert.ThrowsAny<Exception>(() => s.Unsubscribe());
                    }
                }
            }
        }

        [Fact]
        public void TestRequestTimeout()
        {
            using (NATSServer.CreateFastAndVerify())
            {
                using (IConnection c = Context.OpenConnection())
                {
                    Assert.Throws<NATSTimeoutException>(() => c.Request("foo", null, 50));
                }

                Options opts = Context.GetTestOptions();
                opts.UseOldRequestStyle = true;

                using (IConnection c = Context.ConnectionFactory.CreateConnection(opts))
                {
                    Assert.Throws<NATSTimeoutException>(() => c.Request("foo", null, 50));
                }

            }
        }

        [Fact]
        public void TestRequest()
        {
            using (NATSServer.CreateFastAndVerify())
            {
                using (IConnection c = Context.OpenConnection())
                {
                    using (IAsyncSubscription s = c.SubscribeAsync("foo"))
                    {
                        byte[] response = Encoding.UTF8.GetBytes("I will help you.");

                        s.MessageHandler += (sender, args) =>
                        {
                            c.Publish(args.Message.Reply, response);
                            c.Flush();
                        };

                        s.Start();

                        Msg m = c.Request("foo", Encoding.UTF8.GetBytes("help."), 5000);

                        Assert.True(compare(response, m.Data), "Response isn't valid");
                    }
                }
            }
        }

        [Fact]
        public void TestRequestNoBody()
        {
            using (NATSServer.CreateFastAndVerify())
            {
                using (IConnection c = Context.OpenConnection())
                {
                    using (IAsyncSubscription s = c.SubscribeAsync("foo"))
                    {
                        byte[] response = Encoding.UTF8.GetBytes("I will help you.");

                        s.MessageHandler += (sender, args) =>
                        {
                            c.Publish(args.Message.Reply, response);
                        };

                        s.Start();

                        Msg m = c.Request("foo", null, 50000);

                        Assert.True(compare(response, m.Data), "Response isn't valid");
                    }
                }
            }
        }

        [Fact]
        public void TestRequestWithOffset()
        {
            using (NATSServer.CreateFastAndVerify())
            {
                using (IConnection c = Context.OpenConnection())
                {
                    using (IAsyncSubscription s = c.SubscribeAsync("foo"))
                    {
                        byte[] request = Encoding.UTF8.GetBytes("well hello there");
                        byte[] response = Encoding.UTF8.GetBytes("Around the world in eighty days");

                        s.MessageHandler += (sender, args) =>
                        {
                            Assert.True(compare(request, 5, args.Message, 5));

                            c.Publish(args.Message.Reply, response, 11, 5);
                            c.Flush();
                        };

                        s.Start();

                        Msg m = c.Request("foo", request, 5, 5, 5000);

                        Assert.True(compare(response, 11, m.Data, 5), "Response isn't valid");
                    }
                }
            }
        }

        private async void testRequestAsync(bool useOldRequestStyle, bool useMsgAPI)
        {
            using (NATSServer.CreateFastAndVerify())
            {
                Options opts = Context.GetTestOptions();
                opts.UseOldRequestStyle = useOldRequestStyle;

                using (IConnection c = Context.ConnectionFactory.CreateConnection(opts))
                {
                    byte[] response = Encoding.UTF8.GetBytes("I will help you.");
                    using (c.SubscribeAsync("foo", (obj, args) => args.Message.Respond(response)))
                    {
                        var tasks = new List<Task>();
                        for (int i = 0; i < 100; i++)
                        {
                            if (useMsgAPI)
                            {
                                tasks.Add(c.RequestAsync(new Msg("foo"), 10000));
                            }
                            else
                            {
                                tasks.Add(c.RequestAsync("foo", null, 10000));
                            }
                        }

                        foreach (Task<Msg> t in tasks)
                        {
                            Msg m = await t;
                            Assert.True(compare(m.Data, response), "Response isn't valid");
                        }
                    }

                    await Assert.ThrowsAsync<NATSBadSubscriptionException>(() => { return c.RequestAsync("", null); });
                }
            }
        }

        private async void testRequestAsyncWithOffsets(bool useOldRequestStyle)
        {
            using (NATSServer.CreateFastAndVerify())
            {
                Options opts = Context.GetTestOptions();
                opts.UseOldRequestStyle = useOldRequestStyle;

                using (IConnection c = Context.ConnectionFactory.CreateConnection(opts))
                {
                    byte[] request = Encoding.UTF8.GetBytes("well hello there");
                    byte[] response = Encoding.UTF8.GetBytes("Around the world in eighty days");

                    EventHandler<MsgHandlerEventArgs> eh = (sender, args) =>
                    {
                        Assert.True(compare(request, 5, args.Message, 5));

                        c.Publish(args.Message.Reply, response, 11, 5);
                    };

                    using (IAsyncSubscription s = c.SubscribeAsync("foo", eh))
                    {
                        var tasks = new List<Task>();
                        for (int i = 0; i < 100; i++)
                        {
                            tasks.Add(c.RequestAsync("foo", request, 5, 5, 1000));
                        }

                        foreach (Task<Msg> t in tasks)
                        {
                            Msg m = await t;
                            Assert.True(compare(response, 11, m.Data, 5), "Response isn't valid");
                        }
                    }

                    await Assert.ThrowsAsync<NATSBadSubscriptionException>(() => { return c.RequestAsync("", null); });
                }
            }
        }

        [Fact]
        public void TestRequestAsync()
        {
            testRequestAsync(useOldRequestStyle: false, useMsgAPI: false);
        }

        [Fact]
        public void TestRequestAsync_OldRequestStyle()
        {
            testRequestAsync(useOldRequestStyle: true, useMsgAPI: false);
        }

        [Fact]
        public void TestRequestAsyncMsg()
        {
            testRequestAsync(useOldRequestStyle: false, useMsgAPI: true);
        }

        [Fact]
        public void TestRequestAsyncMsg_OldRequestStyle()
        {
            testRequestAsync(useOldRequestStyle: true, useMsgAPI: true);
        }

        [Fact]
        public void TestRequestAsyncWithOffsets()
        {
            testRequestAsyncWithOffsets(useOldRequestStyle: false);
        }

        [Fact]
        public void TestRequestAsyncWithOffsets_OldRequestStyle()
        {
            testRequestAsyncWithOffsets(useOldRequestStyle: true);
        }

        private async void testRequestAsyncCancellation(bool useOldRequestStyle, bool useMsgAPI)
        {
            using (NATSServer.CreateFastAndVerify())
            {
                Options opts = Context.GetTestOptions();
                opts.UseOldRequestStyle = useOldRequestStyle;

                using (IConnection c = Context.ConnectionFactory.CreateConnection(opts))
                {
                    int responseDelay = 0;

                    byte[] response = Encoding.UTF8.GetBytes("I will help you.");

                    EventHandler<MsgHandlerEventArgs> eh = (sender, args) =>
                    {
                        if (responseDelay > 0)
                            Thread.Sleep(responseDelay);

                        c.Publish(args.Message.Reply, response);
                    };

                    // test cancellation success.
                    var miscToken = new CancellationTokenSource().Token;
                    using (IAsyncSubscription s = c.SubscribeAsync("foo", eh))
                    {
                        var tasks = new List<Task>();
                        for (int i = 0; i < 1000; i++)
                        {
                            if (useMsgAPI)
                            {
                                tasks.Add(c.RequestAsync(new Msg("foo"), miscToken));
                            }
                            else
                            {
                                tasks.Add(c.RequestAsync("foo", null, miscToken));
                            }
                        }

                        foreach (Task<Msg> t in tasks)
                        {
                            Msg m = await t;
                            Assert.True(compare(m.Data, response), "Response isn't valid");
                        }
                    }

                    // test timeout, make sure we are somewhat close (for testing on stressed systems).
                    Stopwatch sw = Stopwatch.StartNew();
                    await Assert.ThrowsAsync<NATSTimeoutException>(() => { return c.RequestAsync("no-replier", null, 1000, miscToken); });
                    sw.Stop();

                    // This fails half of the time on MacOS build agents
                    if (!RuntimeInformation.IsOSPlatform(OSPlatform.OSX))
                        Assert.InRange(sw.ElapsedMilliseconds, 750, 1250);
                    
                    // test early cancellation
                    var cts = new CancellationTokenSource();
                    var ct = cts.Token;
                    cts.Cancel();
                    await Assert.ThrowsAnyAsync<OperationCanceledException>(() => { return c.RequestAsync("foo", null, cts.Token); });

                    // test cancellation
                    cts = new CancellationTokenSource();
                    var ocex = Assert.ThrowsAnyAsync<OperationCanceledException>(() => { return c.RequestAsync("foo", null, cts.Token); });
                    Thread.Sleep(2000);
                    cts.Cancel();
                    await ocex;

                    // now we want to test a slow replier, to make sure wait logic checking 
                    responseDelay = 500;
                    using (IAsyncSubscription s = c.SubscribeAsync("foo", eh))
                    {
                        await c.RequestAsync("foo", null, miscToken);

                        // test cancellation with a subscriber
                        cts = new CancellationTokenSource();
                        ocex = Assert.ThrowsAnyAsync<OperationCanceledException>(() => { return c.RequestAsync("foo", null, cts.Token); });
                        Thread.Sleep(responseDelay / 2);
                        cts.Cancel();
                        await ocex;
                    }
                }
            }
        }

        [Fact]
        public void TestRequestAsyncCancellation()
        {
            testRequestAsyncCancellation(useOldRequestStyle: false, useMsgAPI: false);
            testRequestAsyncCancellation(useOldRequestStyle: false, useMsgAPI: true);
        }

        [Fact]
        public void TestRequestAsyncMsgCancellation()
        {
            testRequestAsyncCancellation(useOldRequestStyle: false, useMsgAPI: true);
        }

        [Fact]
        public void TestRequestAsyncCancellation_OldRequestStyle()
        {
            testRequestAsyncCancellation(useOldRequestStyle: true, useMsgAPI: false);
        }

        [Fact]
        public void TestRequestAsyncMsgCancellation_OldRequestStyle()
        {
            testRequestAsyncCancellation(useOldRequestStyle: true, useMsgAPI: true);
        }

        private async void testRequestAsyncTimeout(bool useOldRequestStyle, bool useMsgAPI)
        {
            using (var server = NATSServer.CreateFastAndVerify())
            {
                var sw = new Stopwatch();

                var opts = Context.GetTestOptionsWithDefaultTimeout();
                opts.AllowReconnect = false;
                opts.UseOldRequestStyle = useOldRequestStyle;
                using (var conn = Context.ConnectionFactory.CreateConnection(opts))
                {
                    // success condition
                    using (var sub = conn.SubscribeAsync("foo", (obj, args) => { conn.Publish(args.Message.Reply, new byte[0]); }))
                    {
                        sw.Start();
                        if (useMsgAPI)
                        {
                            await conn.RequestAsync(new Msg("foo", new byte[0]), 5000);
                        }
                        else
                        {
                            await conn.RequestAsync("foo", new byte[0], 5000);
                        }
                        sw.Stop();
                        Assert.True(sw.ElapsedMilliseconds < 5000, "Unexpected timeout behavior");
                        sub.Unsubscribe();
                    }

                    // valid connection, but no response
                    sw.Restart();
                    await Assert.ThrowsAsync<NATSTimeoutException>(() => { return conn.RequestAsync("test", new byte[0], 500); });
                    sw.Stop();
                    long elapsed = sw.ElapsedMilliseconds;

                    _outputHelper.WriteLine($"Observed elapsed time: {elapsed}ms");

                    var macOsSlack = RuntimeInformation.IsOSPlatform(OSPlatform.OSX) ? 100 : 0;
                    // Sometimes the cancellation happens a bit early, we accept up to 15ms here
                    Assert.InRange(elapsed, 485, 600 + macOsSlack);

                    // Test an invalid connection
                    server.Shutdown();
                    conn.Close();
                    Thread.Sleep(500);
                    await Assert.ThrowsAsync<NATSConnectionClosedException>(() => { return conn.RequestAsync("test", new byte[0], 1000); });
                }
            }
        }

        [Fact]
        public void TestRequestAsyncTimeout()
        {
            testRequestAsyncTimeout(useOldRequestStyle: false, useMsgAPI: false);
        }

        [Fact]
        public void TestRequestAsyncMsgTimeout()
        {
            testRequestAsyncTimeout(useOldRequestStyle: false, useMsgAPI: true);
        }

        [Fact]
        public void TestRequestAsyncTimeout_OldRequestStyle()
        {
            testRequestAsyncTimeout(useOldRequestStyle: true, useMsgAPI: false);
        }

        [Fact]
        public void TestRequestAsyncMsgTimeout_OldRequestStyle()
        {
            testRequestAsyncTimeout(useOldRequestStyle: true, useMsgAPI: true);
        }

        private void TestRequestMsgWithHeader(bool useOldStyle)
        {
            using (NATSServer.CreateFastAndVerify())
            {
                Options opts = Context.GetTestOptions();
                opts.UseOldRequestStyle = useOldStyle;

                using (var c = Context.ConnectionFactory.CreateConnection(opts))
                {
                    bool validHeader = false;
                    byte[] response = Encoding.UTF8.GetBytes("I will help you.");

                    c.SubscribeAsync("foo", (obj, args) =>
                    {
                        var msg = args.Message;
                        if (msg.HasHeaders)
                        {
                            validHeader = "bar".Equals(msg.Header["foo"]);
                        }
                        msg.Respond(response);
                    });

                    Msg rmsg = new Msg();
                    rmsg.Subject = "foo";
                    rmsg.Data = Encoding.UTF8.GetBytes("help!");
                    rmsg.Header["foo"] = "bar";

                    Msg m = c.Request(rmsg, 5000);
                    Assert.True(compare(response, m.Data), "Response #1 isn't valid");

                    Assert.True(validHeader, "Header is not valid");

                    // test both APIs.
                    m = c.Request(rmsg);
                    Assert.True(compare(response, m.Data), "Response #2 isn't valid");
                }
            }
        }

        [Fact]
        public void TestRequestMessageWithHeader()
        {
            TestRequestMsgWithHeader(false);
        }

        [Fact]
        public void TestRequestMessageWithHeader_OldRequestStyle()
        {
            TestRequestMsgWithHeader(true);
        }

        [Fact]
        public void TestRequestMessageVarious()
        {
            using (NATSServer.CreateFastAndVerify())
            {
                using (IConnection c = Context.OpenConnection())
                {
                    c.SubscribeAsync("foo", (obj, args) => args.Message.Respond(null));

                    // test no data
                    Msg m = c.Request(new Msg("foo"), 5000);
                    Assert.False(m.HasHeaders);
                    Assert.True(m.Data.Length == 0);

                    // test that the reply subject is ignored (no timeout)
                    c.Request(new Msg("foo", "bar", null), 5000);
                }
            }
        }

        [Fact]
        public void TestRequestMessageExceptions()
        {
            using (NATSServer.CreateFastAndVerify())
            {
                using (IConnection c = Context.OpenConnection())
                {
                    // null msg
                    Assert.Throws<ArgumentNullException>(() => c.Request(null));

                    // no subject
                    Assert.Throws<NATSBadSubscriptionException>(() => c.Request(new Msg()));

                    // invalid timeout
                    Assert.Throws<ArgumentException>(() => c.Request(new Msg("foo"), 0));

                    // actual timeout
                    Assert.Throws<NATSTimeoutException>(() => c.Request(new Msg("foo"), 100));
                }
            }
        }

        class TestReplier
        {
            string replySubject;
            string id;
            int delay;
            private IConnection c;
            private Stopwatch sw;
            Random r;

            public TestReplier(IConnection c, int maxDelay, string id, string replySubject, Stopwatch sw)
            {
                // Save off our data, then carry on.
                this.c = c;
                delay = maxDelay;
                this.sw = sw;
                this.id = id;
                this.replySubject = replySubject;
                this.r = new Random(this.GetHashCode());
            }

            public void process()
            {
                // delay the response to simulate a heavy workload and introduce
                // variability
                Thread.Sleep(r.Next((delay / 5), delay));
                c.Publish(replySubject, Encoding.UTF8.GetBytes("reply"));
                c.Flush();
            }

            public async Task processAsync()
            {
                // delay the response to simulate a heavy workload and introduce
                // variability
                await Task.Delay(r.Next((delay / 5), delay));
                c.Publish(replySubject, Encoding.UTF8.GetBytes("reply"));
                c.Flush();
            }
        }

#if NET46
        // This test method tests mulitiple overlapping requests across many
        // threads.  The responder simulates work, to introduce variablility
        // in the request timing.
        [Fact]
        public void TestRequestSafetyWithThreads()
        {
            testRequestSafetyWithThreads(useOldRequestStyle: false);
        }

        [Fact]
        public void TestRequestSafetyWithThreads_OldRequestStyle()
        {
            testRequestSafetyWithThreads(useOldRequestStyle: true);
        }

        private void testRequestSafetyWithThreads(bool useOldRequestStyle)
        {
            int MAX_DELAY = 1000;
            int TEST_COUNT = 300;

            Stopwatch sw = new Stopwatch();
            byte[] response = Encoding.UTF8.GetBytes("reply");

            ThreadPool.SetMinThreads(300, 300);
            using (NATSServer.CreateFastAndVerify())
            {
                Options opts = Context.GetTestOptions();
                opts.UseOldRequestStyle = useOldRequestStyle;

                using (IConnection c1 = Context.ConnectionFactory.CreateConnection(opts),
                               c2 = Context.ConnectionFactory.CreateConnection(opts))
                {
                    using (IAsyncSubscription s = c1.SubscribeAsync("foo", (sender, args) =>
                    {
                        // We cannot block this thread... so copy our data, and spawn a thread
                        // to handle a delay and responding.
                        TestReplier t = new TestReplier(c1, MAX_DELAY,
                                Encoding.UTF8.GetString(args.Message.Data),
                                args.Message.Reply,
                                sw);
                        new Thread(() => { t.process(); }).Start();
                    }))
                    {
                        c1.Flush();

                        // use lower level threads over tasks here for predictibility
                        Thread[] threads = new Thread[TEST_COUNT];
                        Random r = new Random();

                        for (int i = 0; i < TEST_COUNT; i++)
                        {
                            threads[i] = new Thread((() =>
                            {
                                // randomly delay for a bit to test potential timing issues.
                                Thread.Sleep(r.Next(100, 500));
                                c2.Request("foo", null, MAX_DELAY * 2);
                            }));
                        }

                        // sleep for one second to allow the threads to initialize.
                        Thread.Sleep(1000);

                        sw.Start();

                        // start all of the threads at the same time.
                        for (int i = 0; i < TEST_COUNT; i++)
                        {
                            threads[i].Start();
                        }

                        // wait for every thread to stop.
                        for (int i = 0; i < TEST_COUNT; i++)
                        {
                            threads[i].Join();
                        }

                        sw.Stop();

                        // check that we didn't process the requests consecutively.
                        Assert.True(sw.ElapsedMilliseconds < (MAX_DELAY * 2));
                    }
                }
            }
        }

        // This test is a useful comparison in determining the difference
        // between threads (above) and tasks and performance.  In some
        // environments, the NATS client will fail here, but succeed in the 
        // comparable test using threads.
        // Do not automatically run, for comparison purposes and future dev.
        [Fact(Skip = "Manual")]
        public void TestRequestSafetyWithTasks()
        {
            testRequestSafetyWithTasks(useOldRequestStyle: false);
        }

        // This test is a useful comparison in determining the difference
        // between threads (above) and tasks and performance.  In some
        // environments, the NATS client will fail here, but succeed in the 
        // comparable test using threads.
        // Do not automatically run, for comparison purposes and future dev.
        [Fact(Skip = "Manual")]
        public void TestRequestSafetyWithTasks_OldRequestStyle()
        {
            testRequestSafetyWithTasks(useOldRequestStyle: true);
        }

        private void testRequestSafetyWithTasks(bool useOldRequestStyle)
        {
            int MAX_DELAY = 1000;
            int TEST_COUNT = 300;

            ThreadPool.SetMinThreads(300, 300);

            Stopwatch sw = new Stopwatch();
            byte[] response = Encoding.UTF8.GetBytes("reply");

            using (NATSServer.CreateFastAndVerify())
            {
                Options opts = Context.GetTestOptions();
                opts.UseOldRequestStyle = useOldRequestStyle;

                using (IConnection c1 = Context.ConnectionFactory.CreateConnection(opts),
                               c2 = Context.ConnectionFactory.CreateConnection(opts))
                {
                    // Try parallel requests and check the performance.
                    using (IAsyncSubscription s = c1.SubscribeAsync("foo", (sender, args) =>
                    {
                        // We cannot block this NATS thread... so copy our data, and spawn a thread
                        // to handle a delay and responding.
                        TestReplier t = new TestReplier(c1, MAX_DELAY,
                                Encoding.UTF8.GetString(args.Message.Data),
                                args.Message.Reply,
                                sw);
                        Task.Run(async () => { await t.processAsync(); });
                    }))
                    {
                        c1.Flush();

                        // Depending on resources, Tasks can be queueud up for quite while.
                        Task[] tasks = new Task[TEST_COUNT];
                        Random r = new Random();

                        for (int i = 0; i < TEST_COUNT; i++)
                        {
                            tasks[i] = new Task(async () =>
                            {
                                // randomly delay for a bit to test potential timing issues.
                                await Task.Delay(r.Next(100, 500));
                                c2.Request("foo", null, MAX_DELAY * 2);
                            });
                        }

                        sw.Start();

                        // start all of the threads at the same time.
                        for (int i = 0; i < TEST_COUNT; i++)
                        {
                            tasks[i].Start();
                        }

                        Task.WaitAll(tasks);

                        sw.Stop();

                        // check that we didn't process the requests consecutively.
                        Assert.True(sw.ElapsedMilliseconds < (MAX_DELAY * 2));
                    }
                }
            }
        }
#endif

        [Fact]
        public void TestFlushInHandler()
        {
            using (NATSServer.CreateFastAndVerify())
            {
                using (IConnection c = Context.OpenConnection())
                {
                    using (IAsyncSubscription s = c.SubscribeAsync("foo"))
                    {
                        byte[] response = Encoding.UTF8.GetBytes("I will help you.");

                        s.MessageHandler += (sender, args) =>
                        {
                            c.Flush();

                            lock (mu)
                            {
                                Monitor.Pulse(mu);
                            }
                        };

                        s.Start();

                        lock (mu)
                        {
                            c.Publish("foo", Encoding.UTF8.GetBytes("Hello"));
                            Monitor.Wait(mu);
                        }
                    }
                }
            }
        }

        [Fact]
        public void TestReleaseFlush()
        {
            using (NATSServer.CreateFastAndVerify())
            {
                using (var c = Context.OpenConnection())
                {
                    for (int i = 0; i < 1000; i++)
                    {
                        c.Publish("foo", Encoding.UTF8.GetBytes("Hello"));
                    }

                    c.Flush();

                    Task.Run(() => c.Close()).Wait();
                }
            }
        }

        [Fact]
        public void TestCloseAndDispose()
        {
            using (NATSServer.CreateFastAndVerify())
            {
                using (IConnection c = Context.OpenConnection())
                {
                    c.Close();
                }
            }
        }

        [Fact]
        public void TestInbox()
        {
            using (NATSServer.CreateFastAndVerify())
            {
                using (IConnection c = Context.OpenConnection())
                {
                    string inbox = c.NewInbox();
                    Assert.False(string.IsNullOrWhiteSpace(inbox));
                    Assert.StartsWith("_INBOX.", inbox);
                }
            }
        }

        [Fact]
        public void TestStats()
        {
            using (NATSServer.CreateFastAndVerify())
            {
                using (IConnection c = Context.OpenConnection())
                {
                    byte[] data = Encoding.UTF8.GetBytes("The quick brown fox jumped over the lazy dog");
                    int iter = 10;

                    for (int i = 0; i < iter; i++)
                    {
                        c.Publish("foo", data);
                    }
                    c.Flush(1000);

                    IStatistics stats = c.Stats;
                    Assert.Equal(iter, stats.OutMsgs);
                    Assert.Equal(iter * data.Length, stats.OutBytes);

                    c.ResetStats();

                    // Test both sync and async versions of subscribe.
                    using (var s1 = c.SubscribeAsync("foo"))
                    {
                        s1.MessageHandler += (sender, arg) => { };
                        s1.Start();

                        using (c.SubscribeSync("foo"))
                        {
                            for (int i = 0; i < iter; i++)
                            {
                                c.Publish("foo", data);
                            }

                            c.Flush(1000);

                            stats = c.Stats;
                            Assert.Equal(2 * iter, stats.InMsgs);
                            Assert.Equal(2 * iter * data.Length, stats.InBytes);
                        }
                    }
                }
            }
        }

        [Fact]
        public void TestRaceSafeStats()
        {
            using (NATSServer.CreateFast())
            {
                Thread.Sleep(1000);

                using (IConnection c = Context.OpenConnection())
                {
                    Task.Run(() => c.Publish("foo", null));

                    Thread.Sleep(1000);

                    Assert.Equal(1, c.Stats.OutMsgs);
                }
            }
        }

        [Fact]
        public void TestBadSubject()
        {
            using (NATSServer.CreateFastAndVerify())
            {
                using (IConnection c = Context.OpenConnection())
                {
                    bool exThrown = false;
                    try
                    {
                        c.Publish("", null);
                    }
                    catch (Exception e)
                    {
                        if (e is NATSBadSubscriptionException)
                            exThrown = true;
                    }
                    Assert.True(exThrown);
                }
            }
        }

        [Fact]
        public void TestLargeMessage()
        {
            using (NATSServer.CreateFastAndVerify())
            {
                using (IConnection c = Context.OpenConnection())
                {
                    int msgSize = 51200;
                    byte[] msg = new byte[msgSize];

                    for (int i = 0; i < msgSize; i++)
                        msg[i] = (byte)'A';

                    msg[msgSize - 1] = (byte)'Z';

                    using (IAsyncSubscription s = c.SubscribeAsync("foo"))
                    {
                        Object testLock = new Object();

                        s.MessageHandler += (sender, args) =>
                        {
                            lock (testLock)
                            {
                                Monitor.Pulse(testLock);
                            }
                            Assert.True(compare(msg, args.Message.Data));
                        };

                        s.Start();

                        c.Publish("foo", msg);
                        c.Flush(1000);

                        lock (testLock)
                        {
                            Monitor.Wait(testLock, 2000);
                        }
                    }
                }
            }
        }

        [Fact]
        public void TestSendAndRecv()
        {
            using (NATSServer.CreateFastAndVerify())
            {
                using (IConnection c = Context.OpenConnection())
                {
                    using (IAsyncSubscription s = c.SubscribeAsync("foo"))
                    {
                        int received = 0;
                        int count = 1000;

                        s.MessageHandler += (sender, args) =>
                        {
                            Interlocked.Increment(ref received);
                        };

                        s.Start();

                        for (int i = 0; i < count; i++)
                        {
                            c.Publish("foo", null);
                        }
                        c.Flush();

                        Thread.Sleep(500);

                        Assert.Equal(count, received);
                    }
                }
            }
        }

        [Fact]
        public void TestLargeSubjectAndReply()
        {
            using (NATSServer.CreateFastAndVerify())
            {
                using (IConnection c = Context.OpenConnection())
                {
                    String subject = "";
                    for (int i = 0; i < 1024; i++)
                    {
                        subject += "A";
                    }

                    String reply = "";
                    for (int i = 0; i < 1024; i++)
                    {
                        reply += "A";
                    }

                    // 1 MB
                    byte[] data = new byte[1 << 20];

                    using (IAsyncSubscription s = c.SubscribeAsync(subject))
                    {
                        AutoResetEvent ev = new AutoResetEvent(false);
                        string recvSubj = null;
                        string recvReply = null;

                        s.MessageHandler += (sender, args) =>
                        {
                            recvSubj = args.Message.Subject;
                            recvReply = args.Message.Reply;

                            ev.Set();
                        };

                        s.Start();

                        c.Publish(subject, reply, data);
                        c.Flush();

                        Assert.True(ev.WaitOne(10000));
                        Assert.Equal(subject, recvSubj);
                        Assert.Equal(reply, recvReply);
                    }
                }
            }
        }

        [Fact]
        public void TestAsyncSubHandlerAPI()
        {
            using (NATSServer.CreateFastAndVerify())
            {
                using (IConnection c = Context.OpenConnection())
                {
                    int received = 0;

                    EventHandler<MsgHandlerEventArgs> h = (sender, args) =>
                    {
                        Interlocked.Increment(ref received);
                    };

                    using (IAsyncSubscription s = c.SubscribeAsync("foo", h))
                    {
                        c.Publish("foo", null);
                        c.Flush();
                        Thread.Sleep(500);
                    }

                    using (IAsyncSubscription s = c.SubscribeAsync("foo", "bar", h))
                    {
                        c.Publish("foo", null);
                        c.Flush();
                        Thread.Sleep(500);
                    }

                    Assert.Equal(2, received);
                }
            }
        }

        [Fact]
        public void TestUrlArgument()
        {
            string url1 = Context.DefaultServer.Url;
            string url2 = Context.Server3.Url;
            string url3 = Context.Server4.Url;

            string urls = url1 + "," + url2 + "," + url3;

            using (NATSServer.CreateFastAndVerify())
            {
                using (var c = Context.ConnectionFactory.CreateConnection(urls))
                {
                    Assert.Equal(c.Opts.Servers[0], url1);
                    Assert.Equal(c.Opts.Servers[1], url2);
                    Assert.Equal(c.Opts.Servers[2], url3);

                    c.Close();
                }

                urls = url1 + "    , " + url2 + "," + url3;
                using (var c = Context.ConnectionFactory.CreateConnection(urls))
                {
                    Assert.Equal(c.Opts.Servers[0], url1);
                    Assert.Equal(c.Opts.Servers[1], url2);
                    Assert.Equal(c.Opts.Servers[2], url3);
                    c.Close();
                }

                using (var c = Context.ConnectionFactory.CreateConnection(url1))
                {
                    c.Close();
                }
            }
        }

        private bool assureClusterFormed(IConnection c, int serverCount)
        {
            if (c == null)
                return false;

            // wait until the servers are routed and the conn has the updated
            // server list.
            for (int i = 0; i < 20; i++)
            {
                Thread.Sleep(500 * i);
                if (c.Servers.Length == serverCount)
                    break;
            }
            return (c.Servers.Length == serverCount);
        }

        [Fact]
        public void TestAsyncInfoProtocolConnect()
        {
            using (NATSServer s1 = NATSServer.Create(Context.Server1.Port, $"-a localhost --cluster nats://127.0.0.1:{Context.ClusterServer1.Port} --routes nats://127.0.0.1:{Context.ClusterServer2.Port}"),
                              s2 = NATSServer.Create(Context.Server2.Port, $"-a localhost --cluster nats://127.0.0.1:{Context.ClusterServer2.Port} --routes nats://127.0.0.1:{Context.ClusterServer1.Port}"),
                              s3 = NATSServer.Create(Context.Server3.Port, $"-a localhost --cluster nats://127.0.0.1:{Context.ClusterServer3.Port} --routes nats://127.0.0.1:{Context.ClusterServer1.Port}"),
                              s4 = NATSServer.Create(Context.Server4.Port, $"-a localhost --cluster nats://127.0.0.1:{Context.ClusterServer4.Port} --routes nats://127.0.0.1:{Context.ClusterServer1.Port}"),
                              s5 = NATSServer.Create(Context.Server5.Port, $"-a localhost --cluster nats://127.0.0.1:{Context.ClusterServer5.Port} --routes nats://127.0.0.1:{Context.ClusterServer1.Port}"),
                              s6 = NATSServer.Create(Context.Server6.Port, $"-a localhost --cluster nats://127.0.0.1:{Context.ClusterServer6.Port} --routes nats://127.0.0.1:{Context.ClusterServer1.Port}"),
                              s7 = NATSServer.Create(Context.Server7.Port, $"-a localhost --cluster nats://127.0.0.1:{Context.ClusterServer7.Port} --routes nats://127.0.0.1:{Context.ClusterServer1.Port}"))
            {
                var opts = Context.GetTestOptions(Context.Server3.Port);
                opts.NoRandomize = false;

                using (var c = Context.ConnectionFactory.CreateConnection(opts))
                {
                    Assert.True(assureClusterFormed(c, 7),
                        "Incomplete cluster with server count: " + c.Servers.Length);
                    c.Close();
                }

                // Create a new connection to start from scratch, and recieve 
                // the entire server list at once.
                using (var c = Context.ConnectionFactory.CreateConnection(opts))
                {
                    Assert.True(assureClusterFormed(c, 7),
                        "Incomplete cluster with server count: " + c.Servers.Length);

                    for (int i = 0; i < 50; i++)
                    {
                        using (var c2 = Context.ConnectionFactory.CreateConnection(opts))
                        {
                            Assert.True(assureClusterFormed(c, 7),
                                "Incomplete cluster with server count: " + c.Servers.Length);

                            // The first urls should be the same.
                            Assert.Equal(c.Servers[0], c2.Servers[0]);

                            c2.Close();
                        }
                    }

                    c.Close();
                }
            }
        }

        [Fact]
        public void TestAsyncInfoProtocolUpdate()
        {
            AutoResetEvent evReconnect = new AutoResetEvent(false);
            var opts = Context.GetTestOptions();
            opts.Url = $"nats://user:pass@127.0.0.1:{Context.Server3.Port}";
            string newUrl = null;

            opts.ReconnectedEventHandler = (obj, args) =>
            {
                newUrl = args.Conn.ConnectedUrl;
                evReconnect.Set();
            };

            // Specify localhost - the 127.0.0.1 should prevent one of the urls
            // from being added - for adding servers, 127.0.0.1 matches localhost.
            using (NATSServer s1 = NATSServer.Create(Context.Server3.Port, $"-a localhost --cluster nats://127.0.0.1:{Context.ClusterServer5.Port} --routes nats://127.0.0.1:{Context.ClusterServer6.Port}"))
            {
                using (var c = Context.ConnectionFactory.CreateConnection(opts))
                {
                    Assert.True(c.Servers.Length == 1);
                    // check that credentials are stripped.
                    Assert.Equal($"nats://127.0.0.1:{Context.Server3.Port}", c.Servers[0]);

                    // build an independent cluster
                    using (NATSServer s2 = NATSServer.Create(Context.Server4.Port,
                        $"-a localhost --cluster nats://127.0.0.1:{Context.ClusterServer6.Port} --routes nats://127.0.0.1:{Context.ClusterServer5.Port}"))
                    {
                        // wait until the servers are routed and the conn has the updated
                        // server list.
                        assureClusterFormed(c, 2);

                        // Ensure the first server remains in place and has not been
                        // randomized.
                        Assert.Equal($"nats://127.0.0.1:{Context.Server3.Port}", c.Servers[0]);
                        Assert.True(c.Servers.Length == 2);
                        Assert.True(c.DiscoveredServers.Length == 1);


                        // sanity check to ensure we can connect to another server.
                        s1.Shutdown();
                        Assert.True(evReconnect.WaitOne(10000));
                        Assert.True(newUrl != null);
                        Assert.Contains(Context.Server4.Port.ToString(), c.ConnectedUrl);
                    }

                    c.Close();
                }
            }
        }

        [Fact]
        public void TestAsyncInfoProtocolPrune()
        {
            var opts = Context.GetTestOptions();
            opts.Url = $"nats://127.0.0.1:{Context.Server1.Port}";

            // Create a cluster of 3 nodes, then take one implicit server away
            // and add another.  The server removed should no longer be in the
            // discovered servers list.
            using (NATSServer s1 = NATSServer.Create(Context.Server1.Port, $"-a 127.0.0.1 --cluster nats://127.0.0.1:{Context.ClusterServer1.Port} --routes nats://127.0.0.1:{Context.ClusterServer2.Port}"),
                              s2 = NATSServer.Create(Context.Server2.Port, $"-a 127.0.0.1 --cluster nats://127.0.0.1:{Context.ClusterServer2.Port} --routes nats://127.0.0.1:{Context.ClusterServer1.Port}"),
                              s3 = NATSServer.Create(Context.Server3.Port, $"-a 127.0.0.1 --cluster nats://127.0.0.1:{Context.ClusterServer3.Port} --routes nats://127.0.0.1:{Context.ClusterServer1.Port}"))
            {
                // create a test connection to check for cluster formation.  This helps avoid
                // flappers in protocol messages being sent as the cluster forms.
                var tc = Context.ConnectionFactory.CreateConnection(opts);
                Assert.True(assureClusterFormed(tc, 3), "Incomplete cluster with server count: " + tc.Servers.Length);
                tc.Close();

                // Now add event handers to the options
                AutoResetEvent evDS = new AutoResetEvent(false);
                opts.ServerDiscoveredEventHandler = (o, a) => { evDS.Set(); };

                AutoResetEvent evRC = new AutoResetEvent(false);
                opts.ReconnectedEventHandler = (o, a) => { evRC.Set(); };

                // Connect again to test pruning.
                using (var c = Context.ConnectionFactory.CreateConnection(opts))
                {
                    Assert.True(c.Servers.Length == 3, "Unexpected server count");

                    // shutdown server 2
                    s2.Shutdown();

<<<<<<< HEAD
                    // receive the updated topology from the cluster shrinking
                    Assert.True(evDS.WaitOne(10000), "evDS timeout");
=======
                    evDS.WaitOne(5000);
>>>>>>> 34ed44aa

                    LinkedList<string> discoveredServers = new LinkedList<string>(c.DiscoveredServers);
                    _outputHelper.WriteLine($"Discovered: {string.Join(",", discoveredServers)}");
                    Assert.Single(discoveredServers);

                    string expectedServer = $"nats://127.0.0.1:{Context.Server3.Port}";
                    if (!discoveredServers.Contains(expectedServer))
                    {
                        _outputHelper.WriteLine($"Expected server: {expectedServer}, discovered: {string.Join(",", discoveredServers)}");
                        Assert.True(false, "Discovered servers does not contain " + expectedServer);
                    }
                    evDS.Reset();

                    using (NATSServer s4 = NATSServer.Create(Context.Server4.Port,
                        $"-a 127.0.0.1 --cluster nats://127.0.0.1:{Context.ClusterServer4.Port} --routes nats://127.0.0.1:{Context.ClusterServer1.Port}"))
                    {
                        Assert.True(assureClusterFormed(c, 3), "Incomplete cluster with server count: " + c.Servers.Length);

                        // wait for the update with new server to check.
                        Assert.True(evDS.WaitOne(10000));

                        // The server on port 4223 should be pruned out.
                        //
                        // Discovered servers should contain:
                        // ["nats://127.0.0.1:4223",
                        //  "nats://127.0.0.1:4224"]
                        //
                        discoveredServers = new LinkedList<string>(c.DiscoveredServers);
                        _outputHelper.WriteLine($"Discovered: {string.Join(",", discoveredServers)}");
                        Assert.Equal(2, discoveredServers.Count);
                        Assert.DoesNotContain($"nats://127.0.0.1:{Context.Server2.Port}", discoveredServers);
                        Assert.Contains($"nats://127.0.0.1:{Context.Server3.Port}", discoveredServers);
                        Assert.Contains($"nats://127.0.0.1:{Context.Server4.Port}", discoveredServers);

                        // shutdown server 1 and wait for reconnect.
                        s1.Shutdown();
                        Assert.True(evRC.WaitOne(10000), "evRC timeout");
                        // Make sure we did NOT delete our expclitly configured server.
                        LinkedList<string> servers = new LinkedList<string>(c.Servers);
                        Assert.Equal(3, servers.Count); // explicit server is still there.
                        Assert.Contains($"nats://127.0.0.1:{Context.Server1.Port}", servers);
                    }

                    c.Close();
                }
            }
        }

        private bool listsEqual(string[] l1, string[] l2)
        {
            if (l1.Length != l2.Length)
                return false;

            for (int i = 0; i < l1.Length; i++)
            {
                if (string.Equals(l1[i], l2[i]) == false)
                    return false;
            }

            return true;
        }

        [Fact]
        public void TestServersRandomize()
        {
            var serverList = new[] {
                Context.DefaultServer.Url,
                "nats://localhost:2",
                "nats://localhost:3",
                "nats://localhost:4",
                "nats://localhsot:5",
                "nats://localhost:6",
                "nats://localhost:7"
            };

            var opts = Context.GetTestOptions();
            opts.Servers = serverList;
            opts.NoRandomize = true;

            using (NATSServer.CreateFastAndVerify())
            {
                using (var c = Context.ConnectionFactory.CreateConnection(opts))
                {
                    Assert.True(listsEqual(serverList, c.Servers));
                    c.Close();
                }

                bool wasRandom = false;
                opts.NoRandomize = false;
                for (int i = 0; i < 10; i++)
                {
                    using (var c = Context.ConnectionFactory.CreateConnection(opts))
                    {
                        wasRandom = (listsEqual(serverList, c.Servers) == false);
                        c.Close();
                    }

                    if (wasRandom)
                        break;
                }

                Assert.True(wasRandom);

#if skip
            // Although the original intent was that if Opts.Url is
            // set, Opts.Servers is not (and vice versa), the behavior
            // is that Opts.Url is always first, even when randomization
            // is enabled. So make sure that this is still the case.
            opts.Url = $"nats://localhost:{Context.DefaultServer.Port}";
            for (int i = 0; i < 5; i++)
            {
                using(var c = Context.ConnectionFactory.CreateConnection(opts))
                {
                    wasRandom = (listsEqual(serverList, c.Servers) == false);
                    Assert.True(Equals(serverList[0], c.Servers[0]));
                    c.Close();
                }
                if (wasRandom)
                    break;
            }
#endif
            }
        }

        [Fact]
        public void TestSimpleUrlArgument()
        {
            using (NATSServer.CreateFastAndVerify())
            {
                var o = ConnectionFactory.GetDefaultOptions();

                // simple url connect
                using (var cn = Context.ConnectionFactory.CreateConnection("127.0.0.1"))
                    cn.Close();

                // simple url
                o.Url = "127.0.0.1";
                using (Context.ConnectionFactory.CreateConnection(o)) { }

                // servers with a simple hostname
                o.Url = null;
                o.Servers = new string[] { "127.0.0.1" };
                using (var cn = Context.ConnectionFactory.CreateConnection(o))
                    cn.Close();

                // simple url connect
                using (var cn = Context.ConnectionFactory.CreateConnection("127.0.0.1, localhost"))
                    cn.Close();

                //  url with multiple hosts
                o.Url = "127.0.0.1,localhost";
                using (Context.ConnectionFactory.CreateConnection(o)) { }

                // servers with multiple hosts
                o.Url = null;
                o.Servers = new string[] { "127.0.0.1", "localhost" };
                using (var cn = Context.ConnectionFactory.CreateConnection(o))
                    cn.Close();
            }
        }

        [Fact]
        public void TestNoEcho()
        {
            using (NATSServer.CreateFastAndVerify())
            {
                long received = 0;
                var o = ConnectionFactory.GetDefaultOptions();
                o.NoEcho = true;

                using (var c = Context.ConnectionFactory.CreateConnection(o))
                {
                    using (c.SubscribeAsync("foo", (obj, args) => { Interlocked.Increment(ref received); }))
                    {
                        c.Publish("foo", null);
                        c.Flush();

                        // hate sleeping, but with slow CI's, we need to give time to
                        //make sure that message never arrives.
                        Thread.Sleep(1000);
                    }
                }

                Assert.True(Interlocked.Read(ref received) == 0);
            }
        }

        [Fact]
        public void TestServersOption()
        {
            Assert.ThrowsAny<NATSNoServersException>(() => Context.ConnectionFactory.CreateConnection());
        }

        /// <summary>
        /// Temporary test for upcoming jetstream functionality.  The jetstream server must be run
        /// manually and loaded per the issue listed below.  JetStream will remap reply subjects
        /// for requests, so additional code had to be added to handle this.  Future jetstream tests
        /// will cover this and this test should be replaced.
        ///
        /// # Start server with jetstream enabled.
        /// $ ./nats-server -js
        ///
        /// Create the stream
        /// $ jsm str create
        /// ? Stream Name foo
        /// ? Subjects to consume foo.*
        /// ? Storage backend memory
        /// ? Retention Policy Limits
        /// ? Message count limit -1
        /// ? Message size limit -1
        /// ? Maximum message age limit -1
        /// ? Maximum individual message size -1
        ///
        /// Create the server side consumer
        /// $ jsm con create
        /// ? Select a Stream foo
        /// ? Consumer name bar
        /// ? Delivery target
        /// ? Start policy (all, last, 1h, msg sequence) all
        /// ? Filter Stream by subject (blank for all)
        /// ? Maximum Allowed Deliveries -1
        ///
        /// Now manually run this test.
        /// 
        /// </summary>
        [Fact(Skip = "Manual")]
        public void TestJetstreamSubjectHandling()
        {
            // Start a NATS server with experimental -js feature and create a stream and consumer
            // as described in issue https://github.com/nats-io/nats.net/issues/364

            // publish a message into JS
            using (var c = new ConnectionFactory().CreateConnection())
            {
                c.Publish("foo.inc", Encoding.UTF8.GetBytes("hello"));
                c.Request("$JS.STREAM.foo.CONSUMER.bar.NEXT", Encoding.ASCII.GetBytes("1"), 1000);
            }
        }

        [Fact]
        public void TestMessageHeader()
        {
            using (NATSServer.CreateFastAndVerify())
            {
                var o = ConnectionFactory.GetDefaultOptions();

                using (var c = Context.ConnectionFactory.CreateConnection(o))
                {
                    using (var s = c.SubscribeSync("foo"))
                    {
                        // basic header test
                        var m = new Msg("foo");
                        m.Header["key"] = "value";
                        m.Subject = "foo";
                        m.Data = Encoding.UTF8.GetBytes("hello");

                        c.Publish(m);
                        var recvMsg = s.NextMessage(1000);
                        Assert.True(m.HasHeaders);
                        Assert.Equal("value", recvMsg.Header["key"]);

                        // assigning a message header
                        MsgHeader header = new MsgHeader();
                        header["foo"] = "bar";
                        m.Header = header;
                        c.Publish(m);
                        recvMsg = s.NextMessage(1000);
                        Assert.Equal("bar", recvMsg.Header["foo"]);

                        // assigning message header copy constructor
                        m.Header = new MsgHeader(header);
                        c.Publish(m);
                        recvMsg = s.NextMessage(1000);
                        Assert.Equal("bar", recvMsg.Header["foo"]);

                        // publish to the same subject w/o headers.
                        c.Publish("foo", null);
                        recvMsg = s.NextMessage(1000);

                        // reset headers and check that none are received.
                        m.Header = null;
                        c.Publish(m);
                        recvMsg = s.NextMessage(1000);
                        Assert.True(recvMsg.Header.Count == 0);

                        // try empty headers and check that none are received.
                        m.Header = new MsgHeader();
                        c.Publish(m);
                        recvMsg = s.NextMessage(1000);
                        Assert.True(recvMsg.Header.Count == 0);

                        // test with a reply subject
                        m.Header["foo"] = "bar";
                        m.Reply = "reply.subject";
                        c.Publish(m);
                        recvMsg = s.NextMessage(1000);
                        Assert.True(recvMsg.Header.Count == 1);

                    }
                }
            }
        }

        [Fact(Skip = "Manual")]
        public void TestMessageHeaderNoServerSupport()
        {
            //////////////////////////////////////////////////
            // Requires a running server w/o header support //
            //////////////////////////////////////////////////
            using (var c = new ConnectionFactory().CreateConnection())
            {
                Msg m = new Msg();
                m.Header["header"] = "value";
                m.Subject = "foo";

                Assert.Throws<NATSNotSupportedException>(() => c.Publish(m));

                // try w/o headers...
                m.Header = null;
                c.Publish(m);
            }
        }

    } // class

} // namespace<|MERGE_RESOLUTION|>--- conflicted
+++ resolved
@@ -1725,12 +1725,7 @@
                     // shutdown server 2
                     s2.Shutdown();
 
-<<<<<<< HEAD
-                    // receive the updated topology from the cluster shrinking
-                    Assert.True(evDS.WaitOne(10000), "evDS timeout");
-=======
                     evDS.WaitOne(5000);
->>>>>>> 34ed44aa
 
                     LinkedList<string> discoveredServers = new LinkedList<string>(c.DiscoveredServers);
                     _outputHelper.WriteLine($"Discovered: {string.Join(",", discoveredServers)}");
