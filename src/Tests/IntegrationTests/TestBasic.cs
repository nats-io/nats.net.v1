﻿// Copyright 2015-2018 The NATS Authors
// Licensed under the Apache License, Version 2.0 (the "License");
// you may not use this file except in compliance with the License.
// You may obtain a copy of the License at
//
// http://www.apache.org/licenses/LICENSE-2.0
//
// Unless required by applicable law or agreed to in writing, software
// distributed under the License is distributed on an "AS IS" BASIS,
// WITHOUT WARRANTIES OR CONDITIONS OF ANY KIND, either express or implied.
// See the License for the specific language governing permissions and
// limitations under the License.

using System;
using System.Text;
using System.Threading;
using System.Threading.Tasks;
using NATS.Client;
using System.Diagnostics;
using Xunit;
using System.Collections.Generic;
using System.Runtime.InteropServices;
using Xunit.Abstractions;


namespace IntegrationTests
{
    /// <summary>
    /// Run these tests with the gnatsd auth.conf configuration file.
    /// </summary>
    [Collection(DefaultSuiteContext.CollectionKey)]
    public class TestBasic : TestSuite<DefaultSuiteContext>
    {
        public TestBasic(ITestOutputHelper outputHelper, DefaultSuiteContext context) : base(context)
        {
            _outputHelper = outputHelper;
        }
        
        [Fact]
        public void TestConnectedServer()
        {
            using (NATSServer.CreateFastAndVerify())
            {
                using (var c = Context.OpenConnection())
                {
                    string u = c.ConnectedUrl;

                    Assert.False(string.IsNullOrWhiteSpace(u), string.Format("Invalid connected url {0}.", u));

                    Assert.Equal(Defaults.Url, u);

                    c.Close();
                    u = c.ConnectedUrl;

                    Assert.Null(u);
                }
            }
        }

        [Fact]
        public void TestMultipleClose()
        {
            using (NATSServer.CreateFastAndVerify())
            {
                using (var c = Context.OpenConnection())
                {
                    Task[] tasks = new Task[10];

                    for (int i = 0; i < 10; i++)
                    {
                        tasks[i] = Task.Run(() => c.Close());
                    }

                    Task.WaitAll(tasks);
                }
            }
        }

        [Fact]
        public void TestSimplePublish()
        {
            using (NATSServer.CreateFastAndVerify())
            {
                using (IConnection c = Context.OpenConnection())
                {
                    c.Publish("foo", Encoding.UTF8.GetBytes("Hello World!"));
                }
            }
        }

        [Fact]
        public void TestSimplePublishNoData()
        {
            using (NATSServer.CreateFastAndVerify())
            {
                using (IConnection c = Context.OpenConnection())
                {
                    // Null data should succeed
                    c.Publish("foo", null);

                    // Null data with 0 offset and count should succeed
                    c.Publish("foo", null, 0, 0);

                    // Empty data with 0 offset and count should succeed
                    byte[] empty = new byte[0];
                    c.Publish("foo", empty, 0, 0);

                    // Non-empty data with 0 offset and count should succeed
                    byte[] data = new byte[10];
                    c.Publish("foo", data, 0, 0);
                }
            }
        }

        [Fact]
        public void TestPublishDataWithOffsets()
        {
            using (NATSServer.CreateFastAndVerify())
            {
                using (IConnection c = Context.OpenConnection())
                {
                    byte[] data = new byte[] { 1, 2, 3, 4, 5, 6, 7, 8 };
                    c.Publish("foo", data);                     // Should succeed.
                    c.Publish("foo", data, 0, 1);               // Should succeed.
                    c.Publish("foo", data, 4, 3);               // Should succeed.
                    c.Publish("foo", data, data.Length - 1, 1); // Should succeed.

                    // Negative offsets fail
                    Assert.ThrowsAny<ArgumentException>(() => c.Publish("foo", data, -1, 0));
                    Assert.ThrowsAny<ArgumentException>(() => c.Publish("foo", data, -10, 0));

                    // Negative counts fail
                    Assert.ThrowsAny<ArgumentException>(() => c.Publish("foo", data, 0, -1));
                    Assert.ThrowsAny<ArgumentException>(() => c.Publish("foo", data, 0, -100));

                    // Offset + Count should fail if they are out of bounds
                    Assert.ThrowsAny<ArgumentException>(() => c.Publish("foo", data, 0, data.Length + 10)); // good offset, bad count
                    Assert.ThrowsAny<ArgumentException>(() => c.Publish("foo", data, 4, data.Length + 10)); // good offset, bad count
                    Assert.ThrowsAny<ArgumentException>(() => c.Publish("foo", data, data.Length, 1)); // bad offset, bad count
                }
            }
        }

        private bool compare(byte[] p1, byte[] p2)
        {
            // null case
            if (p1 == p2)
                return true;

            if (p1.Length != p2.Length)
                return false;

            for (int i = 0; i < p2.Length; i++)
            {
                if (p1[i] != p2[i])
                    return false;
            }

            return true;
        }

        private bool compare(byte[] payload, Msg m)
        {
            return compare(payload, m.Data);
        }

        // Compares a subset of expected (offset to count) against all of actual
        private bool compare(byte[] expected, int offset, byte[] actual, int count)
        {
            // null case
            if (expected == actual)
                return true;

            if (count != actual.Length)
                return false;

            for (int i = 0; i < actual.Length; i++)
            {
                if (expected[offset + i] != actual[i])
                    return false;
            }

            return true;
        }

        private bool compare(byte[] expected, int offset, Msg received, int count)
        {
            return compare(expected, offset, received.Data, count);
        }

        private bool compare(Msg a, Msg b)
        {
            if (a.Subject.Equals(b.Subject) == false)
                return false;

            if (a.Reply != null && a.Reply.Equals(b.Reply))
            {
                return false;
            }

            return compare(a.Data, b.Data);
        }

        readonly byte[] omsg = Encoding.UTF8.GetBytes("Hello World");
        readonly object mu = new Object();
        IAsyncSubscription asyncSub = null;
        Boolean received = false;
        private readonly ITestOutputHelper _outputHelper;

        [Fact]
        public void TestAsyncSubscribe()
        {
            using (NATSServer.CreateFastAndVerify())
            {
                using (IConnection c = Context.OpenConnection())
                {
                    using (IAsyncSubscription s = c.SubscribeAsync("foo"))
                    {
                        asyncSub = s;
                        s.MessageHandler += CheckReceivedAndValidHandler;
                        s.Start();

                        lock (mu)
                        {
                            received = false;
                            c.Publish("foo", omsg);
                            c.Flush();
                            Monitor.Wait(mu, 30000);
                        }

                        Assert.True(received, "Did not receive message.");
                    }
                }
            }
        }

        private void CheckReceivedAndValidHandler(object sender, MsgHandlerEventArgs args)
        {
            Assert.True(compare(args.Message.Data, omsg), "Messages are not equal.");
            Assert.Equal(asyncSub, args.Message.ArrivalSubscription);

            lock (mu)
            {
                received = true;
                Monitor.Pulse(mu);
            }
        }

        [Fact]
        public void TestSyncSubscribe()
        {
            using (NATSServer.CreateFastAndVerify())
            {
                using (IConnection c = Context.OpenConnection())
                {
                    using (ISyncSubscription s = c.SubscribeSync("foo"))
                    {
                        c.Publish("foo", omsg);
                        Msg m = s.NextMessage(1000);

                        Assert.True(compare(omsg, m), "Messages are not equal.");

                        c.Publish("foo", omsg, 0, omsg.Length);
                        m = s.NextMessage(1000);

                        Assert.True(compare(omsg, m), "Messages are not equal.");

                        c.Publish("foo", omsg, 2, 3);
                        m = s.NextMessage(1000);

                        Assert.True(compare(omsg, 2, m, 3), "Messages are not equal.");
                    }
                }
            }
        }

        [Fact]
        public void TestPubWithReply()
        {
            using (NATSServer.CreateFastAndVerify())
            {
                using (IConnection c = Context.OpenConnection())
                {
                    using (ISyncSubscription s = c.SubscribeSync("foo"))
                    {
                        c.Publish("foo", "reply", omsg);
                        Msg m = s.NextMessage(1000);

                        Assert.True(compare(omsg, m), "Messages are not equal.");

                        c.Publish("foo", "reply", omsg, 0, omsg.Length);
                        m = s.NextMessage(1000);

                        Assert.True(compare(omsg, m), "Messages are not equal.");

                        c.Publish("foo", "reply", omsg, 1, 5);
                        m = s.NextMessage(1000);

                        Assert.True(compare(omsg, 1, m, 5), "Messages are not equal.");
                    }
                }
            }
        }

        [Fact]
        public void TestFlush()
        {
            using (var server = NATSServer.CreateFastAndVerify())
            {
                var opts = Context.GetTestOptions();
                opts.AllowReconnect = false;

                using (var c = Context.ConnectionFactory.CreateConnection(opts))
                {
                    using (ISyncSubscription s = c.SubscribeSync("foo"))
                    {
                        c.Publish("foo", "reply", omsg);
                        c.Flush();
                    }

                    // Test a timeout, locally this may actually succeed, 
                    // so allow for that.
                    // TODO: find a way to debug/pause the server to allow
                    // for timeouts.
                    try
                    {
                        c.Flush(1);
                    }
                    catch (NATSTimeoutException)
                    {
                    }

                    Assert.Throws<ArgumentOutOfRangeException>(() => { c.Flush(-1); });

                    // test a closed connection
                    c.Close();
                    Assert.Throws<NATSConnectionClosedException>(() => { c.Flush(); });
                }

                // test a lost connection
                using (var c = Context.ConnectionFactory.CreateConnection(opts))
                {
                    server.Shutdown();
                    Thread.Sleep(500);
                    Assert.Throws<NATSConnectionClosedException>(() => { c.Flush(); });
                }
            }
        }

        [Fact]
        public void TestQueueSubscriber()
        {
            using (NATSServer.CreateFastAndVerify())
            {
                using (IConnection c = Context.OpenConnection())
                {
                    using (ISyncSubscription s1 = c.SubscribeSync("foo", "bar"),
                                             s2 = c.SubscribeSync("foo", "bar"))
                    {
                        c.Publish("foo", omsg);
                        c.Flush(1000);

                        Assert.Equal(1, s1.QueuedMessageCount + s2.QueuedMessageCount);

                        // Drain the messages.
                        try { s1.NextMessage(100); }
                        catch (NATSTimeoutException) { }

                        try { s2.NextMessage(100); }
                        catch (NATSTimeoutException) { }

                        int total = 1000;

                        for (int i = 0; i < 1000; i++)
                        {
                            c.Publish("foo", omsg);
                        }
                        c.Flush(1000);

                        Thread.Sleep(1000);

                        int r1 = s1.QueuedMessageCount;
                        int r2 = s2.QueuedMessageCount;

                        Assert.Equal(total, r1 + r2);

                        Assert.False(Math.Abs(r1 - r2) > total * .15, string.Format("Too much variance between {0} and {1}", r1, r2));
                    }
                }
            }
        }

        [Fact]
        public void TestReplyArg()
        {
            using (NATSServer.CreateFastAndVerify())
            {
                using (IConnection c = Context.OpenConnection())
                {
                    using (IAsyncSubscription s = c.SubscribeAsync("foo"))
                    {
                        s.MessageHandler += ExpectedReplyHandler;
                        s.Start();

                        lock (mu)
                        {
                            received = false;
                            c.Publish("foo", "bar", null);
                            Monitor.Wait(mu, 5000);
                        }
                    }
                }

                Assert.True(received);
            }
        }

        private void ExpectedReplyHandler(object sender, MsgHandlerEventArgs args)
        {
            Assert.Equal("bar", args.Message.Reply);

            lock (mu)
            {
                received = true;
                Monitor.Pulse(mu);
            }
        }

        [Fact]
        public void TestSyncReplyArg()
        {
            using (NATSServer.CreateFastAndVerify())
            {

                using (IConnection c = Context.OpenConnection())
                {
                    using (ISyncSubscription s = c.SubscribeSync("foo"))
                    {
                        c.Publish("foo", "bar", null);
                        c.Flush(30000);

                        Msg m = s.NextMessage(1000);

                        Assert.Equal("bar", m.Reply);
                    }
                }
            }
        }

        [Fact]
        public void TestUnsubscribe()
        {
            int count = 0;
            int max = 20;

            using (NATSServer.CreateFastAndVerify())
            {
                using (IConnection c = Context.OpenConnection())
                {
                    using (IAsyncSubscription s = c.SubscribeAsync("foo"))
                    {
                        Boolean unsubscribed = false;
                        asyncSub = s;
                        //s.MessageHandler += UnsubscribeAfterCount;
                        s.MessageHandler += (sender, args) =>
                        {
                            count++;
                            if (count == max)
                            {
                                asyncSub.Unsubscribe();
                                lock (mu)
                                {
                                    unsubscribed = true;
                                    Monitor.Pulse(mu);
                                }
                            }
                        };
                        s.Start();

                        max = 20;
                        for (int i = 0; i < max; i++)
                        {
                            c.Publish("foo", null, null);
                        }
                        Thread.Sleep(100);
                        c.Flush();

                        lock (mu)
                        {
                            if (!unsubscribed)
                            {
                                Monitor.Wait(mu, 5000);
                            }
                        }
                    }

                    Assert.Equal(max, count);
                }
            }
        }

        [Fact]
        public void TestDoubleUnsubscribe()
        {
            using (NATSServer.CreateFastAndVerify())
            {
                using (IConnection c = Context.OpenConnection())
                {
                    using (ISyncSubscription s = c.SubscribeSync("foo"))
                    {
                        s.Unsubscribe();

                        Assert.ThrowsAny<Exception>(() => s.Unsubscribe());
                    }
                }
            }
        }

        [Fact]
        public void TestRequestTimeout()
        {
            using (NATSServer.CreateFastAndVerify())
            {
                using (IConnection c = Context.OpenConnection())
                {
                    // actually test a timeout, not no-responders.
                    c.SubscribeSync("foo");

                    Assert.Throws<NATSTimeoutException>(() => c.Request("foo", null, 50));
                }

                Options opts = Context.GetTestOptions();
                opts.UseOldRequestStyle = true;

                using (IConnection c = Context.ConnectionFactory.CreateConnection(opts))
                {
                    c.SubscribeSync("foo");
                    Assert.Throws<NATSTimeoutException>(() => c.Request("foo", null, 50));
                }

            }
        }

        [Fact]
        public void TestRequest()
        {
            using (NATSServer.CreateFastAndVerify())
            {
                using (IConnection c = Context.OpenConnection())
                {
                    using (IAsyncSubscription s = c.SubscribeAsync("foo"))
                    {
                        byte[] response = Encoding.UTF8.GetBytes("I will help you.");

                        s.MessageHandler += (sender, args) =>
                        {
                            c.Publish(args.Message.Reply, response);
                            c.Flush();
                        };

                        s.Start();

                        Msg m = c.Request("foo", Encoding.UTF8.GetBytes("help."), 5000);

                        Assert.True(compare(response, m.Data), "Response isn't valid");
                    }
                }
            }
        }

        [Fact]
        public void TestRequestNoBody()
        {
            using (NATSServer.CreateFastAndVerify())
            {
                using (IConnection c = Context.OpenConnection())
                {
                    using (IAsyncSubscription s = c.SubscribeAsync("foo"))
                    {
                        byte[] response = Encoding.UTF8.GetBytes("I will help you.");

                        s.MessageHandler += (sender, args) =>
                        {
                            c.Publish(args.Message.Reply, response);
                        };

                        s.Start();

                        Msg m = c.Request("foo", null, 50000);

                        Assert.True(compare(response, m.Data), "Response isn't valid");
                    }
                }
            }
        }

        [Fact]
        public void TestRequestWithOffset()
        {
            using (NATSServer.CreateFastAndVerify())
            {
                using (IConnection c = Context.OpenConnection())
                {
                    using (IAsyncSubscription s = c.SubscribeAsync("foo"))
                    {
                        byte[] request = Encoding.UTF8.GetBytes("well hello there");
                        byte[] response = Encoding.UTF8.GetBytes("Around the world in eighty days");

                        s.MessageHandler += (sender, args) =>
                        {
                            Assert.True(compare(request, 5, args.Message, 5));

                            c.Publish(args.Message.Reply, response, 11, 5);
                            c.Flush();
                        };

                        s.Start();

                        Msg m = c.Request("foo", request, 5, 5, 5000);

                        Assert.True(compare(response, 11, m.Data, 5), "Response isn't valid");
                    }
                }
            }
        }

<<<<<<< HEAD
        private async Task testRequestAsync(bool useOldRequestStyle, bool useMsgAPI)
=======
        [Fact]
        public void TestRequestNoResponders()
        {
            using (NATSServer.CreateFastAndVerify())
            {
                Options opts = Context.GetTestOptions();

                using (var c = Context.ConnectionFactory.CreateConnection(opts))
                {
                    var sw = Stopwatch.StartNew();
                    Assert.Throws<NATSNoRespondersException>(() => c.Request("foo", null, 10000));
                    sw.Stop();

                    // make sure we didn't also time out.
                    Assert.True(sw.ElapsedMilliseconds < 5000);
                }

                // test old request style.
                opts.UseOldRequestStyle = true;
                using (var c = Context.ConnectionFactory.CreateConnection(opts))
                {
                    var sw = Stopwatch.StartNew();
                    Assert.Throws<NATSNoRespondersException>(() => c.Request("foo", null, 10000));
                    sw.Stop();

                    // make sure we didn't also time out.
                    Assert.True(sw.ElapsedMilliseconds < 5000);
                }
            }
        }

        private async void testRequestAsync(bool useOldRequestStyle, bool useMsgAPI)
>>>>>>> 221f46b8
        {
            using (NATSServer.CreateFastAndVerify())
            {
                Options opts = Context.GetTestOptions();
                opts.UseOldRequestStyle = useOldRequestStyle;

                using (IConnection c = Context.ConnectionFactory.CreateConnection(opts))
                {
                    byte[] response = Encoding.UTF8.GetBytes("I will help you.");
                    using (c.SubscribeAsync("foo", (obj, args) => args.Message.Respond(response)))
                    {
                        var cts = new CancellationTokenSource(10_000);
                        var tasks = new List<Task<Msg>>();
                        for (int i = 0; i < 100; i++)
                        {
                            if (useMsgAPI)
                            {
                                tasks.Add(c.RequestAsync(new Msg("foo"), cts.Token));
                            }
                            else
                            {
                                tasks.Add(c.RequestAsync("foo", null, cts.Token));
                            }
                        }

                        foreach (var t in Interleaved(tasks))
                        {
                            Msg m = await await t;

                            if (!compare(m.Data, response))
                            {
                                cts.Cancel();
                                Assert.True(false, "Response isn't valid");
                            }
                        }
                    }

                    await Assert.ThrowsAsync<NATSBadSubscriptionException>(() => { return c.RequestAsync("", null); });
                }
            }
        }

        private async Task testRequestAsyncWithOffsets(bool useOldRequestStyle)
        {
            using (NATSServer.CreateFastAndVerify())
            {
                Options opts = Context.GetTestOptions();
                opts.UseOldRequestStyle = useOldRequestStyle;

                using (IConnection c = Context.ConnectionFactory.CreateConnection(opts))
                {
                    byte[] request = Encoding.UTF8.GetBytes("well hello there");
                    byte[] response = Encoding.UTF8.GetBytes("Around the world in eighty days");

                    EventHandler<MsgHandlerEventArgs> eh = (sender, args) =>
                    {
                        Assert.True(compare(request, 5, args.Message, 5));

                        c.Publish(args.Message.Reply, response, 11, 5);
                    };

                    using (IAsyncSubscription s = c.SubscribeAsync("foo", eh))
                    {
                        var tasks = new List<Task<Msg>>();
                        var cts = new CancellationTokenSource(1_000);
                        for (int i = 0; i < 100; i++)
                        {
                            tasks.Add(c.RequestAsync("foo", request, 5, 5, cts.Token));
                        }

                        foreach (var t in Interleaved(tasks))
                        {
                            Msg m = await await t;
                            if (!compare(response, 11, m.Data, 5))
                            {
                                cts.Cancel();
                                Assert.True(false, "Response isn't valid");
                            }
                        }
                    }

                    await Assert.ThrowsAsync<NATSBadSubscriptionException>(() => { return c.RequestAsync("", null); });
                }
            }
        }

        [Fact]
        public async Task TestRequestAsync()
        {
            await testRequestAsync(useOldRequestStyle: false, useMsgAPI: false);
        }

        [Fact]
        public async Task TestRequestAsync_OldRequestStyle()
        {
            await testRequestAsync(useOldRequestStyle: true, useMsgAPI: false);
        }

        [Fact]
        public async Task TestRequestAsyncMsg()
        {
            await testRequestAsync(useOldRequestStyle: false, useMsgAPI: true);
        }

        [Fact]
        public async Task TestRequestAsyncMsg_OldRequestStyle()
        {
            await testRequestAsync(useOldRequestStyle: true, useMsgAPI: true);
        }

        [Fact]
        public async Task TestRequestAsyncWithOffsets()
        {
            await testRequestAsyncWithOffsets(useOldRequestStyle: false);
        }

        [Fact]
        public async Task TestRequestAsyncWithOffsets_OldRequestStyle()
        {
            await testRequestAsyncWithOffsets(useOldRequestStyle: true);
        }

        private async Task testRequestAsyncCancellation(bool useOldRequestStyle, bool useMsgAPI)
        {
            using (NATSServer.CreateFastAndVerify())
            {
                Options opts = Context.GetTestOptions();
                opts.UseOldRequestStyle = useOldRequestStyle;

                using (IConnection c = Context.ConnectionFactory.CreateConnection(opts))
                {
                    int responseDelay = 0;

                    byte[] response = Encoding.UTF8.GetBytes("I will help you.");

                    EventHandler<MsgHandlerEventArgs> eh = (sender, args) =>
                    {
                        if (responseDelay > 0)
                            Thread.Sleep(responseDelay);

                        c.Publish(args.Message.Reply, response);
                    };

                    // test cancellation success.
                    using (IAsyncSubscription s = c.SubscribeAsync("foo", eh))
                    {
                        var tasks = new List<Task<Msg>>();
                        var cancellationTokenSource = new CancellationTokenSource();
                        for (int i = 0; i < 1000; i++)
                        {
                            if (useMsgAPI)
                            {
                                tasks.Add(c.RequestAsync(new Msg("foo"), cancellationTokenSource.Token));
                            }
                            else
                            {
                                tasks.Add(c.RequestAsync("foo", null, cancellationTokenSource.Token));
                            }
                        }

                        foreach (var t in Interleaved(tasks))
                        {
                            Msg m = await await t;
                            if (!compare(m.Data, response))
                            {
                                cancellationTokenSource.Cancel();
                                Assert.True(false, "Response isn't valid");
                            }
                        }
                    }

                    var miscToken = new CancellationTokenSource().Token;
                    // test timeout, make sure we are somewhat close (for testing on stressed systems).
                    Stopwatch sw = Stopwatch.StartNew();
                    await Assert.ThrowsAsync<NATSNoRespondersException>(() => { return c.RequestAsync("no-responder", null, 10000, miscToken); });
                    sw.Stop();
<<<<<<< HEAD


                    Assert.InRange(sw.ElapsedMilliseconds, 750, 1250);
=======
                    Assert.True(sw.Elapsed.TotalMilliseconds < 9000);

                    sw.Reset();
                    sw.Start();
                    c.SubscribeSync("timeout");
                    await Assert.ThrowsAsync<NATSTimeoutException>(() => { return c.RequestAsync("timeout", null, 500, miscToken); });
                    sw.Stop();
                    Assert.True(sw.Elapsed.TotalMilliseconds > 500, "Elapsed millis are: " + sw.ElapsedMilliseconds);
>>>>>>> 221f46b8

                    // test early cancellation
                    var cts = new CancellationTokenSource();
                    var ct = cts.Token;
                    cts.Cancel();
                    await Assert.ThrowsAnyAsync<OperationCanceledException>(() => { return c.RequestAsync("timeout", null, cts.Token); });

                    // test cancellation
                    cts = new CancellationTokenSource();
                    var ocex = Assert.ThrowsAnyAsync<OperationCanceledException>(() => { return c.RequestAsync("timeout", null, cts.Token); });
                    Thread.Sleep(2000);
                    cts.Cancel();
                    await ocex;

                    // now we want to test a slow replier, to make sure wait logic checking 
                    responseDelay = 500;
                    using (IAsyncSubscription s = c.SubscribeAsync("foo", eh))
                    {
                        await c.RequestAsync("foo", null, miscToken);

                        // test cancellation with a subscriber
                        cts = new CancellationTokenSource();
                        ocex = Assert.ThrowsAnyAsync<OperationCanceledException>(() => { return c.RequestAsync("foo", null, cts.Token); });
                        Thread.Sleep(responseDelay / 2);
                        cts.Cancel();
                        await ocex;
                    }
                }
            }
        }

        [Fact]
        public async Task TestRequestAsyncCancellation()
        {
            var request1 = testRequestAsyncCancellation(useOldRequestStyle: false, useMsgAPI: false);
            var request2 = testRequestAsyncCancellation(useOldRequestStyle: false, useMsgAPI: true);
            await Task.WhenAll(request1, request2);
        }

        [Fact]
        public async Task TestRequestAsyncMsgCancellation()
        {
            await testRequestAsyncCancellation(useOldRequestStyle: false, useMsgAPI: true);
        }

        [Fact]
        public async Task TestRequestAsyncCancellation_OldRequestStyle()
        {
            await testRequestAsyncCancellation(useOldRequestStyle: true, useMsgAPI: false);
        }

        [Fact]
        public async Task TestRequestAsyncMsgCancellation_OldRequestStyle()
        {
            await testRequestAsyncCancellation(useOldRequestStyle: true, useMsgAPI: true);
        }

        private async Task testRequestAsyncTimeout(bool useOldRequestStyle, bool useMsgAPI)
        {
            using (var server = NATSServer.CreateFastAndVerify())
            {
                var sw = new Stopwatch();

                var opts = Context.GetTestOptionsWithDefaultTimeout();
                opts.AllowReconnect = false;
                opts.UseOldRequestStyle = useOldRequestStyle;
                using (var conn = Context.ConnectionFactory.CreateConnection(opts))
                {
                    // success condition
                    using (var sub = conn.SubscribeAsync("foo", (obj, args) => { args.Message.Respond(new byte[0]); }))
                    {
                        sw.Start();
                        if (useMsgAPI)
                        {
                            await conn.RequestAsync(new Msg("foo", new byte[0]), 5000);
                        }
                        else
                        {
                            await conn.RequestAsync("foo", new byte[0], 5000);
                        }
                        sw.Stop();
                        Assert.InRange(sw.ElapsedMilliseconds, 0, 5000);
                        sub.Unsubscribe();
                    }

                    // valid connection, but no response
                    conn.SubscribeSync("test");
                    sw.Restart();
                    await Assert.ThrowsAsync<NATSTimeoutException>(() => { return conn.RequestAsync("test", new byte[0], 500); });
                    sw.Stop();
                    long elapsed = sw.ElapsedMilliseconds;

                    _outputHelper.WriteLine($"Observed elapsed time: {elapsed}ms");

                    Assert.InRange(elapsed, 485, 600);

                    // Test an invalid connection

                    // no responders
                    sw.Restart();
                    await Assert.ThrowsAsync<NATSNoRespondersException>(() => { return conn.RequestAsync("nosubs", new byte[0], 10000); });
                    sw.Stop();
                    Assert.True(sw.ElapsedMilliseconds < 9000);

                    server.Shutdown();
                    conn.Close();
                    Thread.Sleep(500);
                    await Assert.ThrowsAsync<NATSConnectionClosedException>(() => { return conn.RequestAsync("test", new byte[0], 1000); });
                }
            }
        }

        [Fact]
        public async Task TestRequestAsyncTimeout()
        {
            await testRequestAsyncTimeout(useOldRequestStyle: false, useMsgAPI: false);
        }

        [Fact]
        public async Task TestRequestAsyncMsgTimeout()
        {
            await testRequestAsyncTimeout(useOldRequestStyle: false, useMsgAPI: true);
        }

        [Fact]
        public async Task TestRequestAsyncTimeout_OldRequestStyle()
        {
            await testRequestAsyncTimeout(useOldRequestStyle: true, useMsgAPI: false);
        }

        [Fact]
        public async Task TestRequestAsyncMsgTimeout_OldRequestStyle()
        {
            await testRequestAsyncTimeout(useOldRequestStyle: true, useMsgAPI: true);
        }

        private void TestRequestMsgWithHeader(bool useOldStyle)
        {
            using (NATSServer.CreateFastAndVerify())
            {
                Options opts = Context.GetTestOptions();
                opts.UseOldRequestStyle = useOldStyle;

                using (var c = Context.ConnectionFactory.CreateConnection(opts))
                {
                    bool validHeader = false;
                    byte[] response = Encoding.UTF8.GetBytes("I will help you.");

                    c.SubscribeAsync("foo", (obj, args) =>
                    {
                        var msg = args.Message;
                        if (msg.HasHeaders)
                        {
                            validHeader = "bar".Equals(msg.Header["foo"]);
                        }
                        msg.Respond(response);
                    });

                    Msg rmsg = new Msg();
                    rmsg.Subject = "foo";
                    rmsg.Data = Encoding.UTF8.GetBytes("help!");
                    rmsg.Header["foo"] = "bar";

                    Msg m = c.Request(rmsg, 5000);
                    Assert.True(compare(response, m.Data), "Response #1 isn't valid");

                    Assert.True(validHeader, "Header is not valid");

                    // test both APIs.
                    m = c.Request(rmsg);
                    Assert.True(compare(response, m.Data), "Response #2 isn't valid");
                }
            }
        }

        [Fact]
        public void TestRequestMessageWithHeader()
        {
            TestRequestMsgWithHeader(false);
        }

        [Fact]
        public void TestRequestMessageWithHeader_OldRequestStyle()
        {
            TestRequestMsgWithHeader(true);
        }

        [Fact]
        public void TestRequestMessageVarious()
        {
            using (NATSServer.CreateFastAndVerify())
            {
                using (IConnection c = Context.OpenConnection())
                {
                    c.SubscribeAsync("foo", (obj, args) => args.Message.Respond(null));

                    // test no data
                    Msg m = c.Request(new Msg("foo"), 5000);
                    Assert.False(m.HasHeaders);
                    Assert.True(m.Data.Length == 0);

                    // test that the reply subject is ignored (no timeout)
                    c.Request(new Msg("foo", "bar", null), 5000);
                }
            }
        }

        [Fact]
        public void TestRequestMessageExceptions()
        {
            using (NATSServer.CreateFastAndVerify())
            {
                using (IConnection c = Context.OpenConnection())
                {
                    c.SubscribeSync("foo");

                    // null msg
                    Assert.Throws<ArgumentNullException>(() => c.Request(null));

                    // no subject
                    Assert.Throws<NATSBadSubscriptionException>(() => c.Request(new Msg()));

                    // invalid timeout
                    Assert.Throws<ArgumentException>(() => c.Request(new Msg("foo"), 0));

                    // actual timeout
                    Assert.Throws<NATSTimeoutException>(() => c.Request(new Msg("foo"), 100));

                    // no responders
                    Assert.Throws<NATSNoRespondersException>(() => c.Request("bar", null));
                }
            }
        }

        class TestReplier
        {
            private byte[] response = Encoding.UTF8.GetBytes("reply");
            string replySubject;
            string id;
            int delay;
            private IConnection c;
            private Stopwatch sw;
            Random r;

            public TestReplier(IConnection c, int maxDelay, string id, string replySubject, Stopwatch sw)
            {
                // Save off our data, then carry on.
                this.c = c;
                delay = maxDelay;
                this.sw = sw;
                this.id = id;
                this.replySubject = replySubject;
                this.r = new Random(this.GetHashCode());
            }

            public void process()
            {
                // delay the response to simulate a heavy workload and introduce
                // variability
                Thread.Sleep(r.Next((delay / 5), delay));
                c.Publish(replySubject, response);
                c.Flush();
            }

            public async Task processAsync()
            {
                // delay the response to simulate a heavy workload and introduce
                // variability
                await Task.Delay(r.Next((delay / 5), delay));
                c.Publish(replySubject, response);
                c.Flush();
            }
        }

#if NET46
        // This test method tests mulitiple overlapping requests across many
        // threads.  The responder simulates work, to introduce variablility
        // in the request timing.
        [Fact]
        public void TestRequestSafetyWithThreads()
        {
            testRequestSafetyWithThreads(useOldRequestStyle: false);
        }

        [Fact]
        public void TestRequestSafetyWithThreads_OldRequestStyle()
        {
            testRequestSafetyWithThreads(useOldRequestStyle: true);
        }

        private void testRequestSafetyWithThreads(bool useOldRequestStyle)
        {
            int MAX_DELAY = 1000;
            int TEST_COUNT = 300;

            Stopwatch sw = new Stopwatch();

            using (NATSServer.CreateFastAndVerify())
            {
                Options opts = Context.GetTestOptions();
                opts.UseOldRequestStyle = useOldRequestStyle;

                using (IConnection c1 = Context.ConnectionFactory.CreateConnection(opts),
                               c2 = Context.ConnectionFactory.CreateConnection(opts))
                {
                    using (IAsyncSubscription s = c1.SubscribeAsync("foo", (sender, args) =>
                    {
                        // We cannot block this thread... so copy our data, and spawn a thread
                        // to handle a delay and responding.
                        TestReplier t = new TestReplier(c1, MAX_DELAY,
                                Encoding.UTF8.GetString(args.Message.Data),
                                args.Message.Reply,
                                sw);
                        new Thread(() => { t.process(); }).Start();
                    }))
                    {
                        c1.Flush();

                        // use lower level threads over tasks here for predictibility
                        Thread[] threads = new Thread[TEST_COUNT];
                        int[] sleepDurations = new int[TEST_COUNT];
                        Random r = new Random();

                        for (int i = 0; i < TEST_COUNT; i++)
                        {
                            sleepDurations[i] = r.Next(100, 500);
                            threads[i] = new Thread(sleepDuration =>
                            {
                                // randomly delay for a bit to test potential timing issues.
                                Thread.Sleep((int)sleepDuration);
                                c2.Request("foo", null, MAX_DELAY * 2);
                            });
                        }

                        // sleep for one second to allow the threads to initialize.
                        Thread.Sleep(1000);

                        sw.Start();

                        // start all of the threads at the same time.
                        for (int i = 0; i < TEST_COUNT; i++)
                        {
                            threads[i].Start(sleepDurations[i]);
                        }

                        // wait for every thread to stop.
                        for (int i = 0; i < TEST_COUNT; i++)
                        {
                            threads[i].Join();
                        }

                        sw.Stop();

                        // check that we didn't process the requests consecutively.
                        Assert.InRange(sw.ElapsedMilliseconds, 0, MAX_DELAY * 2);
                    }
                }
            }
        }

        // This test is a useful comparison in determining the difference
        // between threads (above) and tasks and performance.  In some
        // environments, the NATS client will fail here, but succeed in the 
        // comparable test using threads.
        // Do not automatically run, for comparison purposes and future dev.
        [Fact(Skip = "Manual")]
        public void TestRequestSafetyWithTasks()
        {
            testRequestSafetyWithTasks(useOldRequestStyle: false);
        }

        // This test is a useful comparison in determining the difference
        // between threads (above) and tasks and performance.  In some
        // environments, the NATS client will fail here, but succeed in the 
        // comparable test using threads.
        // Do not automatically run, for comparison purposes and future dev.
        [Fact(Skip = "Manual")]
        public void TestRequestSafetyWithTasks_OldRequestStyle()
        {
            testRequestSafetyWithTasks(useOldRequestStyle: true);
        }

        private void testRequestSafetyWithTasks(bool useOldRequestStyle)
        {
            int MAX_DELAY = 1000;
            int TEST_COUNT = 300;

            ThreadPool.SetMinThreads(300, 300);

            Stopwatch sw = new Stopwatch();

            using (NATSServer.CreateFastAndVerify())
            {
                Options opts = Context.GetTestOptions();
                opts.UseOldRequestStyle = useOldRequestStyle;

                using (IConnection c1 = Context.ConnectionFactory.CreateConnection(opts),
                               c2 = Context.ConnectionFactory.CreateConnection(opts))
                {
                    // Try parallel requests and check the performance.
                    using (IAsyncSubscription s = c1.SubscribeAsync("foo", (sender, args) =>
                    {
                        // We cannot block this NATS thread... so copy our data, and spawn a thread
                        // to handle a delay and responding.
                        TestReplier t = new TestReplier(c1, MAX_DELAY,
                                Encoding.UTF8.GetString(args.Message.Data),
                                args.Message.Reply,
                                sw);
                        Task.Run(async () => { await t.processAsync(); });
                    }))
                    {
                        c1.Flush();

                        // Depending on resources, Tasks can be queueud up for quite while.
                        Task[] tasks = new Task[TEST_COUNT];
                        Random r = new Random();

                        for (int i = 0; i < TEST_COUNT; i++)
                        {
                            tasks[i] = new Task(async () =>
                            {
                                // randomly delay for a bit to test potential timing issues.
                                await Task.Delay(r.Next(100, 500));
                                c2.Request("foo", null, MAX_DELAY * 2);
                            });
                        }

                        sw.Start();

                        // start all of the threads at the same time.
                        for (int i = 0; i < TEST_COUNT; i++)
                        {
                            tasks[i].Start();
                        }

                        Task.WaitAll(tasks);

                        sw.Stop();

                        // check that we didn't process the requests consecutively.
                        Assert.True(sw.ElapsedMilliseconds < (MAX_DELAY * 2));
                    }
                }
            }
        }
#endif

        [Fact]
        public void TestFlushInHandler()
        {
            using (NATSServer.CreateFastAndVerify())
            {
                using (IConnection c = Context.OpenConnection())
                {
                    using (IAsyncSubscription s = c.SubscribeAsync("foo"))
                    {
                        byte[] response = Encoding.UTF8.GetBytes("I will help you.");

                        s.MessageHandler += (sender, args) =>
                        {
                            c.Flush();

                            lock (mu)
                            {
                                Monitor.Pulse(mu);
                            }
                        };

                        s.Start();

                        lock (mu)
                        {
                            c.Publish("foo", Encoding.UTF8.GetBytes("Hello"));
                            Monitor.Wait(mu);
                        }
                    }
                }
            }
        }

        [Fact]
        public void TestReleaseFlush()
        {
            using (NATSServer.CreateFastAndVerify())
            {
                using (var c = Context.OpenConnection())
                {
                    for (int i = 0; i < 1000; i++)
                    {
                        c.Publish("foo", Encoding.UTF8.GetBytes("Hello"));
                    }

                    c.Flush();

                    Task.Run(() => c.Close()).Wait();
                }
            }
        }

        [Fact]
        public void TestCloseAndDispose()
        {
            using (NATSServer.CreateFastAndVerify())
            {
                using (IConnection c = Context.OpenConnection())
                {
                    c.Close();
                }
            }
        }

        [Fact]
        public void TestInbox()
        {
            using (NATSServer.CreateFastAndVerify())
            {
                using (IConnection c = Context.OpenConnection())
                {
                    string inbox = c.NewInbox();
                    Assert.False(string.IsNullOrWhiteSpace(inbox));
                    Assert.StartsWith("_INBOX.", inbox);
                }
            }
        }

        [Fact]
        public void TestStats()
        {
            using (NATSServer.CreateFastAndVerify())
            {
                using (IConnection c = Context.OpenConnection())
                {
                    byte[] data = Encoding.UTF8.GetBytes("The quick brown fox jumped over the lazy dog");
                    int iter = 10;

                    for (int i = 0; i < iter; i++)
                    {
                        c.Publish("foo", data);
                    }
                    c.Flush(1000);

                    IStatistics stats = c.Stats;
                    Assert.Equal(iter, stats.OutMsgs);
                    Assert.Equal(iter * data.Length, stats.OutBytes);

                    c.ResetStats();

                    // Test both sync and async versions of subscribe.
                    using (var s1 = c.SubscribeAsync("foo"))
                    {
                        s1.MessageHandler += (sender, arg) => { };
                        s1.Start();

                        using (c.SubscribeSync("foo"))
                        {
                            for (int i = 0; i < iter; i++)
                            {
                                c.Publish("foo", data);
                            }

                            c.Flush(1000);

                            stats = c.Stats;
                            Assert.Equal(2 * iter, stats.InMsgs);
                            Assert.Equal(2 * iter * data.Length, stats.InBytes);
                        }
                    }
                }
            }
        }

        [Fact]
        public void TestRaceSafeStats()
        {
            using (NATSServer.CreateFast())
            {
                Thread.Sleep(1000);

                using (IConnection c = Context.OpenConnection())
                {
                    Task.Run(() => c.Publish("foo", null));

                    Thread.Sleep(1000);

                    Assert.Equal(1, c.Stats.OutMsgs);
                }
            }
        }

        [Fact]
        public void TestBadSubject()
        {
            using (NATSServer.CreateFastAndVerify())
            {
                using (IConnection c = Context.OpenConnection())
                {
                    bool exThrown = false;
                    try
                    {
                        c.Publish("", null);
                    }
                    catch (Exception e)
                    {
                        if (e is NATSBadSubscriptionException)
                            exThrown = true;
                    }
                    Assert.True(exThrown);
                }
            }
        }

        [Fact]
        public void TestLargeMessage()
        {
            using (NATSServer.CreateFastAndVerify())
            {
                using (IConnection c = Context.OpenConnection())
                {
                    int msgSize = 51200;
                    byte[] msg = new byte[msgSize];

                    for (int i = 0; i < msgSize; i++)
                        msg[i] = (byte)'A';

                    msg[msgSize - 1] = (byte)'Z';

                    using (IAsyncSubscription s = c.SubscribeAsync("foo"))
                    {
                        Object testLock = new Object();

                        s.MessageHandler += (sender, args) =>
                        {
                            lock (testLock)
                            {
                                Monitor.Pulse(testLock);
                            }
                            Assert.True(compare(msg, args.Message.Data));
                        };

                        s.Start();

                        c.Publish("foo", msg);
                        c.Flush(1000);

                        lock (testLock)
                        {
                            Monitor.Wait(testLock, 2000);
                        }
                    }
                }
            }
        }

        [Fact]
        public void TestSendAndRecv()
        {
            using (NATSServer.CreateFastAndVerify())
            {
                using (IConnection c = Context.OpenConnection())
                {
                    using (IAsyncSubscription s = c.SubscribeAsync("foo"))
                    {
                        int received = 0;
                        int count = 1000;

                        s.MessageHandler += (sender, args) =>
                        {
                            Interlocked.Increment(ref received);
                        };

                        s.Start();

                        for (int i = 0; i < count; i++)
                        {
                            c.Publish("foo", null);
                        }
                        c.Flush();

                        Thread.Sleep(500);

                        Assert.Equal(count, received);
                    }
                }
            }
        }

        [Fact]
        public void TestLargeSubjectAndReply()
        {
            using (NATSServer.CreateFastAndVerify())
            {
                using (IConnection c = Context.OpenConnection())
                {
                    String subject = "";
                    for (int i = 0; i < 1024; i++)
                    {
                        subject += "A";
                    }

                    String reply = "";
                    for (int i = 0; i < 1024; i++)
                    {
                        reply += "A";
                    }

                    // 1 MB
                    byte[] data = new byte[1 << 20];

                    using (IAsyncSubscription s = c.SubscribeAsync(subject))
                    {
                        AutoResetEvent ev = new AutoResetEvent(false);
                        string recvSubj = null;
                        string recvReply = null;

                        s.MessageHandler += (sender, args) =>
                        {
                            recvSubj = args.Message.Subject;
                            recvReply = args.Message.Reply;

                            ev.Set();
                        };

                        s.Start();

                        c.Publish(subject, reply, data);
                        c.Flush();

                        Assert.True(ev.WaitOne(10000));
                        Assert.Equal(subject, recvSubj);
                        Assert.Equal(reply, recvReply);
                    }
                }
            }
        }

        [Fact]
        public void TestAsyncSubHandlerAPI()
        {
            using (NATSServer.CreateFastAndVerify())
            {
                using (IConnection c = Context.OpenConnection())
                {
                    int received = 0;

                    EventHandler<MsgHandlerEventArgs> h = (sender, args) =>
                    {
                        Interlocked.Increment(ref received);
                    };

                    using (IAsyncSubscription s = c.SubscribeAsync("foo", h))
                    {
                        c.Publish("foo", null);
                        c.Flush();
                        Thread.Sleep(500);
                    }

                    using (IAsyncSubscription s = c.SubscribeAsync("foo", "bar", h))
                    {
                        c.Publish("foo", null);
                        c.Flush();
                        Thread.Sleep(500);
                    }

                    Assert.Equal(2, received);
                }
            }
        }

        [Fact]
        public void TestUrlArgument()
        {
            string url1 = Context.DefaultServer.Url;
            string url2 = Context.Server3.Url;
            string url3 = Context.Server4.Url;

            string urls = url1 + "," + url2 + "," + url3;

            using (NATSServer.CreateFastAndVerify())
            {
                using (var c = Context.ConnectionFactory.CreateConnection(urls))
                {
                    Assert.Equal(c.Opts.Servers[0], url1);
                    Assert.Equal(c.Opts.Servers[1], url2);
                    Assert.Equal(c.Opts.Servers[2], url3);

                    c.Close();
                }

                urls = url1 + "    , " + url2 + "," + url3;
                using (var c = Context.ConnectionFactory.CreateConnection(urls))
                {
                    Assert.Equal(c.Opts.Servers[0], url1);
                    Assert.Equal(c.Opts.Servers[1], url2);
                    Assert.Equal(c.Opts.Servers[2], url3);
                    c.Close();
                }

                using (var c = Context.ConnectionFactory.CreateConnection(url1))
                {
                    c.Close();
                }
            }
        }

        private bool assureClusterFormed(IConnection c, int serverCount)
        {
            if (c == null)
                return false;

            // wait until the servers are routed and the conn has the updated
            // server list.
            for (int i = 0; i < 20; i++)
            {
                Thread.Sleep(500 * i);
                if (c.Servers.Length == serverCount)
                    break;
            }
            return (c.Servers.Length == serverCount);
        }

        [Fact]
        public void TestAsyncInfoProtocolConnect()
        {
            using (NATSServer s1 = NATSServer.Create(Context.Server1.Port, $"-a localhost --cluster nats://127.0.0.1:{Context.ClusterServer1.Port} --routes nats://127.0.0.1:{Context.ClusterServer2.Port}"),
                              s2 = NATSServer.Create(Context.Server2.Port, $"-a localhost --cluster nats://127.0.0.1:{Context.ClusterServer2.Port} --routes nats://127.0.0.1:{Context.ClusterServer1.Port}"),
                              s3 = NATSServer.Create(Context.Server3.Port, $"-a localhost --cluster nats://127.0.0.1:{Context.ClusterServer3.Port} --routes nats://127.0.0.1:{Context.ClusterServer1.Port}"),
                              s4 = NATSServer.Create(Context.Server4.Port, $"-a localhost --cluster nats://127.0.0.1:{Context.ClusterServer4.Port} --routes nats://127.0.0.1:{Context.ClusterServer1.Port}"),
                              s5 = NATSServer.Create(Context.Server5.Port, $"-a localhost --cluster nats://127.0.0.1:{Context.ClusterServer5.Port} --routes nats://127.0.0.1:{Context.ClusterServer1.Port}"),
                              s6 = NATSServer.Create(Context.Server6.Port, $"-a localhost --cluster nats://127.0.0.1:{Context.ClusterServer6.Port} --routes nats://127.0.0.1:{Context.ClusterServer1.Port}"),
                              s7 = NATSServer.Create(Context.Server7.Port, $"-a localhost --cluster nats://127.0.0.1:{Context.ClusterServer7.Port} --routes nats://127.0.0.1:{Context.ClusterServer1.Port}"))
            {
                var opts = Context.GetTestOptions(Context.Server3.Port);
                opts.NoRandomize = false;

                using (var c = Context.ConnectionFactory.CreateConnection(opts))
                {
                    Assert.True(assureClusterFormed(c, 7),
                        "Incomplete cluster with server count: " + c.Servers.Length);
                    c.Close();
                }

                // Create a new connection to start from scratch, and recieve 
                // the entire server list at once.
                using (var c = Context.ConnectionFactory.CreateConnection(opts))
                {
                    Assert.True(assureClusterFormed(c, 7),
                        "Incomplete cluster with server count: " + c.Servers.Length);

                    for (int i = 0; i < 50; i++)
                    {
                        using (var c2 = Context.ConnectionFactory.CreateConnection(opts))
                        {
                            Assert.True(assureClusterFormed(c, 7),
                                "Incomplete cluster with server count: " + c.Servers.Length);

                            // The first urls should be the same.
                            Assert.Equal(c.Servers[0], c2.Servers[0]);

                            c2.Close();
                        }
                    }

                    c.Close();
                }
            }
        }

        [Fact]
        public void TestAsyncInfoProtocolUpdate()
        {
            AutoResetEvent evReconnect = new AutoResetEvent(false);
            var opts = Context.GetTestOptions();
            opts.Url = $"nats://user:pass@127.0.0.1:{Context.Server3.Port}";
            string newUrl = null;

            opts.ReconnectedEventHandler = (obj, args) =>
            {
                newUrl = args.Conn.ConnectedUrl;
                evReconnect.Set();
            };

            // Specify localhost - the 127.0.0.1 should prevent one of the urls
            // from being added - for adding servers, 127.0.0.1 matches localhost.
            using (NATSServer s1 = NATSServer.Create(Context.Server3.Port, $"-a localhost --cluster nats://127.0.0.1:{Context.ClusterServer5.Port} --routes nats://127.0.0.1:{Context.ClusterServer6.Port}"))
            {
                using (var c = Context.ConnectionFactory.CreateConnection(opts))
                {
                    Assert.True(c.Servers.Length == 1);
                    // check that credentials are stripped.
                    Assert.Equal($"nats://127.0.0.1:{Context.Server3.Port}", c.Servers[0]);

                    // build an independent cluster
                    using (NATSServer s2 = NATSServer.Create(Context.Server4.Port,
                        $"-a localhost --cluster nats://127.0.0.1:{Context.ClusterServer6.Port} --routes nats://127.0.0.1:{Context.ClusterServer5.Port}"))
                    {
                        // wait until the servers are routed and the conn has the updated
                        // server list.
                        assureClusterFormed(c, 2);

                        // Ensure the first server remains in place and has not been
                        // randomized.
                        Assert.Equal($"nats://127.0.0.1:{Context.Server3.Port}", c.Servers[0]);
                        Assert.True(c.Servers.Length == 2);
                        Assert.True(c.DiscoveredServers.Length == 1);


                        // sanity check to ensure we can connect to another server.
                        s1.Shutdown();
                        Assert.True(evReconnect.WaitOne(10000));
                        Assert.True(newUrl != null);
                        Assert.Contains(Context.Server4.Port.ToString(), c.ConnectedUrl);
                    }

                    c.Close();
                }
            }
        }

        [Fact]
        public void TestAsyncInfoProtocolPrune()
        {
            var opts = Context.GetTestOptions();
            opts.Url = $"nats://127.0.0.1:{Context.Server1.Port}";

            // Create a cluster of 3 nodes, then take one implicit server away
            // and add another.  The server removed should no longer be in the
            // discovered servers list.
            using (NATSServer s1 = NATSServer.Create(Context.Server1.Port, $"-a 127.0.0.1 --cluster nats://127.0.0.1:{Context.ClusterServer1.Port} --routes nats://127.0.0.1:{Context.ClusterServer2.Port}"),
                              s2 = NATSServer.Create(Context.Server2.Port, $"-a 127.0.0.1 --cluster nats://127.0.0.1:{Context.ClusterServer2.Port} --routes nats://127.0.0.1:{Context.ClusterServer1.Port}"),
                              s3 = NATSServer.Create(Context.Server3.Port, $"-a 127.0.0.1 --cluster nats://127.0.0.1:{Context.ClusterServer3.Port} --routes nats://127.0.0.1:{Context.ClusterServer1.Port}"))
            {
                // create a test connection to check for cluster formation.  This helps avoid
                // flappers in protocol messages being sent as the cluster forms.
                var tc = Context.ConnectionFactory.CreateConnection(opts);
                Assert.True(assureClusterFormed(tc, 3), "Incomplete cluster with server count: " + tc.Servers.Length);
                tc.Close();

                // Now add event handers to the options
                AutoResetEvent evDS = new AutoResetEvent(false);
                opts.ServerDiscoveredEventHandler = (o, a) => { evDS.Set(); };

                AutoResetEvent evRC = new AutoResetEvent(false);
                opts.ReconnectedEventHandler = (o, a) => { evRC.Set(); };

                // Connect again to test pruning.
                using (var c = Context.ConnectionFactory.CreateConnection(opts))
                {
                    Assert.True(c.Servers.Length == 3, "Unexpected server count");

                    // shutdown server 2
                    s2.Shutdown();

                    evDS.WaitOne(5000);

                    LinkedList<string> discoveredServers = new LinkedList<string>(c.DiscoveredServers);
                    _outputHelper.WriteLine($"Discovered: {string.Join(",", discoveredServers)}");
                    Assert.Single(discoveredServers);

                    string expectedServer = $"nats://127.0.0.1:{Context.Server3.Port}";
                    if (!discoveredServers.Contains(expectedServer))
                    {
                        _outputHelper.WriteLine($"Expected server: {expectedServer}, discovered: {string.Join(",", discoveredServers)}");
                        Assert.True(false, "Discovered servers does not contain " + expectedServer);
                    }
                    evDS.Reset();

                    using (NATSServer s4 = NATSServer.Create(Context.Server4.Port,
                        $"-a 127.0.0.1 --cluster nats://127.0.0.1:{Context.ClusterServer4.Port} --routes nats://127.0.0.1:{Context.ClusterServer1.Port}"))
                    {
                        Assert.True(assureClusterFormed(c, 3), "Incomplete cluster with server count: " + c.Servers.Length);

                        // wait for the update with new server to check.
                        Assert.True(evDS.WaitOne(10000));

                        // The server on port 4223 should be pruned out.
                        //
                        // Discovered servers should contain:
                        // ["nats://127.0.0.1:4223",
                        //  "nats://127.0.0.1:4224"]
                        //
                        discoveredServers = new LinkedList<string>(c.DiscoveredServers);
                        _outputHelper.WriteLine($"Discovered: {string.Join(",", discoveredServers)}");
                        Assert.Equal(2, discoveredServers.Count);
                        Assert.DoesNotContain($"nats://127.0.0.1:{Context.Server2.Port}", discoveredServers);
                        Assert.Contains($"nats://127.0.0.1:{Context.Server3.Port}", discoveredServers);
                        Assert.Contains($"nats://127.0.0.1:{Context.Server4.Port}", discoveredServers);

                        // shutdown server 1 and wait for reconnect.
                        s1.Shutdown();
                        Assert.True(evRC.WaitOne(10000), "evRC timeout");
                        // Make sure we did NOT delete our expclitly configured server.
                        LinkedList<string> servers = new LinkedList<string>(c.Servers);
                        Assert.Equal(3, servers.Count); // explicit server is still there.
                        Assert.Contains($"nats://127.0.0.1:{Context.Server1.Port}", servers);
                    }

                    c.Close();
                }
            }
        }

        private bool listsEqual(string[] l1, string[] l2)
        {
            if (l1.Length != l2.Length)
                return false;

            for (int i = 0; i < l1.Length; i++)
            {
                if (string.Equals(l1[i], l2[i]) == false)
                    return false;
            }

            return true;
        }

        [Fact]
        public void TestServersRandomize()
        {
            var serverList = new[] {
                Context.DefaultServer.Url,
                "nats://localhost:2",
                "nats://localhost:3",
                "nats://localhost:4",
                "nats://localhsot:5",
                "nats://localhost:6",
                "nats://localhost:7"
            };

            var opts = Context.GetTestOptions();
            opts.Servers = serverList;
            opts.NoRandomize = true;

            using (NATSServer.CreateFastAndVerify())
            {
                using (var c = Context.ConnectionFactory.CreateConnection(opts))
                {
                    Assert.True(listsEqual(serverList, c.Servers));
                    c.Close();
                }

                bool wasRandom = false;
                opts.NoRandomize = false;
                for (int i = 0; i < 10; i++)
                {
                    using (var c = Context.ConnectionFactory.CreateConnection(opts))
                    {
                        wasRandom = (listsEqual(serverList, c.Servers) == false);
                        c.Close();
                    }

                    if (wasRandom)
                        break;
                }

                Assert.True(wasRandom);

#if skip
            // Although the original intent was that if Opts.Url is
            // set, Opts.Servers is not (and vice versa), the behavior
            // is that Opts.Url is always first, even when randomization
            // is enabled. So make sure that this is still the case.
            opts.Url = $"nats://localhost:{Context.DefaultServer.Port}";
            for (int i = 0; i < 5; i++)
            {
                using(var c = Context.ConnectionFactory.CreateConnection(opts))
                {
                    wasRandom = (listsEqual(serverList, c.Servers) == false);
                    Assert.True(Equals(serverList[0], c.Servers[0]));
                    c.Close();
                }
                if (wasRandom)
                    break;
            }
#endif
            }
        }

        [Fact]
        public void TestSimpleUrlArgument()
        {
            using (NATSServer.CreateFastAndVerify())
            {
                var o = ConnectionFactory.GetDefaultOptions();

                // simple url connect
                using (var cn = Context.ConnectionFactory.CreateConnection("127.0.0.1"))
                    cn.Close();

                // simple url
                o.Url = "127.0.0.1";
                using (Context.ConnectionFactory.CreateConnection(o)) { }

                // servers with a simple hostname
                o.Url = null;
                o.Servers = new string[] { "127.0.0.1" };
                using (var cn = Context.ConnectionFactory.CreateConnection(o))
                    cn.Close();

                // simple url connect
                using (var cn = Context.ConnectionFactory.CreateConnection("127.0.0.1, localhost"))
                    cn.Close();

                //  url with multiple hosts
                o.Url = "127.0.0.1,localhost";
                using (Context.ConnectionFactory.CreateConnection(o)) { }

                // servers with multiple hosts
                o.Url = null;
                o.Servers = new string[] { "127.0.0.1", "localhost" };
                using (var cn = Context.ConnectionFactory.CreateConnection(o))
                    cn.Close();
            }
        }

        [Fact]
        public void TestNoEcho()
        {
            using (NATSServer.CreateFastAndVerify())
            {
                long received = 0;
                var o = ConnectionFactory.GetDefaultOptions();
                o.NoEcho = true;

                using (var c = Context.ConnectionFactory.CreateConnection(o))
                {
                    using (c.SubscribeAsync("foo", (obj, args) => { Interlocked.Increment(ref received); }))
                    {
                        c.Publish("foo", null);
                        c.Flush();

                        // hate sleeping, but with slow CI's, we need to give time to
                        //make sure that message never arrives.
                        Thread.Sleep(1000);
                    }
                }

                Assert.True(Interlocked.Read(ref received) == 0);
            }
        }

        [Fact]
        public void TestServersOption()
        {
            Assert.ThrowsAny<NATSNoServersException>(() => Context.ConnectionFactory.CreateConnection());
        }

        /// <summary>
        /// Temporary test for upcoming jetstream functionality.  The jetstream server must be run
        /// manually and loaded per the issue listed below.  JetStream will remap reply subjects
        /// for requests, so additional code had to be added to handle this.  Future jetstream tests
        /// will cover this and this test should be replaced.
        ///
        /// # Start server with jetstream enabled.
        /// $ ./nats-server -js
        ///
        /// Create the stream
        /// $ jsm str create
        /// ? Stream Name foo
        /// ? Subjects to consume foo.*
        /// ? Storage backend memory
        /// ? Retention Policy Limits
        /// ? Message count limit -1
        /// ? Message size limit -1
        /// ? Maximum message age limit -1
        /// ? Maximum individual message size -1
        ///
        /// Create the server side consumer
        /// $ jsm con create
        /// ? Select a Stream foo
        /// ? Consumer name bar
        /// ? Delivery target
        /// ? Start policy (all, last, 1h, msg sequence) all
        /// ? Filter Stream by subject (blank for all)
        /// ? Maximum Allowed Deliveries -1
        ///
        /// Now manually run this test.
        /// 
        /// </summary>
        [Fact(Skip = "Manual")]
        public void TestJetstreamSubjectHandling()
        {
            // Start a NATS server with experimental -js feature and create a stream and consumer
            // as described in issue https://github.com/nats-io/nats.net/issues/364

            // publish a message into JS
            using (var c = new ConnectionFactory().CreateConnection())
            {
                c.Publish("foo.inc", Encoding.UTF8.GetBytes("hello"));
                c.Request("$JS.STREAM.foo.CONSUMER.bar.NEXT", Encoding.ASCII.GetBytes("1"), 1000);
            }
        }

        [Fact]
        public void TestMessageHeader()
        {
            using (NATSServer.CreateFastAndVerify())
            {
                var o = ConnectionFactory.GetDefaultOptions();

                using (var c = Context.ConnectionFactory.CreateConnection(o))
                {
                    using (var s = c.SubscribeSync("foo"))
                    {
                        // basic header test
                        var m = new Msg("foo");
                        m.Header["key"] = "value";
                        m.Subject = "foo";
                        m.Data = Encoding.UTF8.GetBytes("hello");

                        c.Publish(m);
                        var recvMsg = s.NextMessage(1000);
                        Assert.True(m.HasHeaders);
                        Assert.Equal("value", recvMsg.Header["key"]);

                        // assigning a message header
                        MsgHeader header = new MsgHeader();
                        header["foo"] = "bar";
                        m.Header = header;
                        c.Publish(m);
                        recvMsg = s.NextMessage(1000);
                        Assert.Equal("bar", recvMsg.Header["foo"]);

                        // assigning message header copy constructor
                        m.Header = new MsgHeader(header);
                        c.Publish(m);
                        recvMsg = s.NextMessage(1000);
                        Assert.Equal("bar", recvMsg.Header["foo"]);

                        // publish to the same subject w/o headers.
                        c.Publish("foo", null);
                        recvMsg = s.NextMessage(1000);

                        // reset headers and check that none are received.
                        m.Header = null;
                        c.Publish(m);
                        recvMsg = s.NextMessage(1000);
                        Assert.True(recvMsg.Header.Count == 0);

                        // try empty headers and check that none are received.
                        m.Header = new MsgHeader();
                        c.Publish(m);
                        recvMsg = s.NextMessage(1000);
                        Assert.True(recvMsg.Header.Count == 0);

                        // test with a reply subject
                        m.Header["foo"] = "bar";
                        m.Reply = "reply.subject";
                        c.Publish(m);
                        recvMsg = s.NextMessage(1000);
                        Assert.True(recvMsg.Header.Count == 1);

                    }
                }
            }
        }

        [Fact(Skip = "Manual")]
        public void TestMessageHeaderNoServerSupport()
        {
            //////////////////////////////////////////////////
            // Requires a running server w/o header support //
            //////////////////////////////////////////////////
            using (var c = new ConnectionFactory().CreateConnection())
            {
                Msg m = new Msg();
                m.Header["header"] = "value";
                m.Subject = "foo";

                Assert.Throws<NATSNotSupportedException>(() => c.Publish(m));

                // try w/o headers...
                m.Header = null;
                c.Publish(m);
            }
        }
        
        // Taken from https://devblogs.microsoft.com/pfxteam/processing-tasks-as-they-complete/
        private static Task<Task<T>> [] Interleaved<T>(List<Task<T>> tasks)
        {
            var inputTasks = tasks;

            var buckets = new TaskCompletionSource<Task<T>>[inputTasks.Count];
            var results = new Task<Task<T>>[buckets.Length];
            for (int i = 0; i < buckets.Length; i++) 
            {
                buckets[i] = new TaskCompletionSource<Task<T>>();
                results[i] = buckets[i].Task;
            }

            int nextTaskIndex = -1;
            Action<Task<T>> continuation = completed =>
            {
                var bucket = buckets[Interlocked.Increment(ref nextTaskIndex)];
                bucket.TrySetResult(completed);
            };

            foreach (var inputTask in inputTasks)
                inputTask.ContinueWith(continuation, CancellationToken.None, TaskContinuationOptions.ExecuteSynchronously, TaskScheduler.Default);

            return results;
        }

    } // class

} // namespace<|MERGE_RESOLUTION|>--- conflicted
+++ resolved
@@ -624,9 +624,6 @@
             }
         }
 
-<<<<<<< HEAD
-        private async Task testRequestAsync(bool useOldRequestStyle, bool useMsgAPI)
-=======
         [Fact]
         public void TestRequestNoResponders()
         {
@@ -658,8 +655,7 @@
             }
         }
 
-        private async void testRequestAsync(bool useOldRequestStyle, bool useMsgAPI)
->>>>>>> 221f46b8
+        private async Task testRequestAsync(bool useOldRequestStyle, bool useMsgAPI)
         {
             using (NATSServer.CreateFastAndVerify())
             {
@@ -824,11 +820,11 @@
                         {
                             Msg m = await await t;
                             if (!compare(m.Data, response))
-                            {
+                        {
                                 cancellationTokenSource.Cancel();
                                 Assert.True(false, "Response isn't valid");
-                            }
-                        }
+                        }
+                    }
                     }
 
                     var miscToken = new CancellationTokenSource().Token;
@@ -836,11 +832,6 @@
                     Stopwatch sw = Stopwatch.StartNew();
                     await Assert.ThrowsAsync<NATSNoRespondersException>(() => { return c.RequestAsync("no-responder", null, 10000, miscToken); });
                     sw.Stop();
-<<<<<<< HEAD
-
-
-                    Assert.InRange(sw.ElapsedMilliseconds, 750, 1250);
-=======
                     Assert.True(sw.Elapsed.TotalMilliseconds < 9000);
 
                     sw.Reset();
@@ -849,7 +840,6 @@
                     await Assert.ThrowsAsync<NATSTimeoutException>(() => { return c.RequestAsync("timeout", null, 500, miscToken); });
                     sw.Stop();
                     Assert.True(sw.Elapsed.TotalMilliseconds > 500, "Elapsed millis are: " + sw.ElapsedMilliseconds);
->>>>>>> 221f46b8
 
                     // test early cancellation
                     var cts = new CancellationTokenSource();
