﻿// Copyright 2021 The NATS Authors
// Licensed under the Apache License, Version 2.0 (the "License");
// you may not use this file except in compliance with the License.
// You may obtain a copy of the License at:
//
// http://www.apache.org/licenses/LICENSE-2.0
//
// Unless required by applicable law or agreed to in writing, software
// distributed under the License is distributed on an "AS IS" BASIS,
// WITHOUT WARRANTIES OR CONDITIONS OF ANY KIND, either express or implied.
// See the License for the specific language governing permissions and
// limitations under the License.

using System.Collections.Generic;

namespace NATS.Client.JetStream
{
    /// <summary>
    /// This is the JetStream management API to programatically create, delete,
    /// and update various JetStream objects.
    /// </summary>
    public interface IJetStreamManagement
    {
        /// <summary>
        /// Gets the account statistics for the logged in account.
        /// <returns>account statistics</returns>
        /// </summary>
        AccountStatistics GetAccountStatistics();

        /// <summary>
        /// Loads or creates a stream.
        /// </summary>
        /// <param name="config">The stream configuration to use.</param>
        /// <returns>Stream information</returns>
        StreamInfo AddStream(StreamConfiguration config);

        /// <summary>
        /// Updates an existing stream.
        /// </summary>
        /// <param name="config">The stream configuration to use.</param>
        /// <returns>Stream information</returns>
        StreamInfo UpdateStream(StreamConfiguration config);

        /// <summary>
        /// Deletes an existing stream.
        /// </summary>
        /// <param name="streamName">The name of the stream.</param>
        /// <returns>true if the delete succeeded. Usually throws a NATSJetStreamException otherwise</returns>
        bool DeleteStream(string streamName);
<<<<<<< HEAD

=======
        
>>>>>>> 8ed571a3
        /// <summary>
        /// Get information about a stream.
        /// Does not retrieve any optional data.
        /// See the overloaded version that accepts StreamInfoOptions
        /// </summary>
        /// <param name="streamName">The name of the stream.</param>
        /// <returns>Stream information</returns>
        StreamInfo GetStreamInfo(string streamName);

        /// <summary>
        /// Get information about a stream, and include optional information
        /// as defined in the StreamInfoOptions.
        /// </summary>
        /// <param name="streamName">The name of the stream.</param>
        /// <param name="options">the stream info options. If null, request will not return any optional data.</param>
        /// <returns>Stream information</returns>
        StreamInfo GetStreamInfo(string streamName, StreamInfoOptions options);

        /// <summary>
        /// Purges all messages in a stream.
        /// </summary>
        /// <param name="streamName">The name of the stream.</param>
        /// <returns>The result of the purge.</returns>
        PurgeResponse PurgeStream(string streamName);

        /// <summary>
        /// Purges all messages in a stream.
        /// </summary>
        /// <param name="streamName">The name of the stream.</param>
        /// <param name="options">The purge options.</param>
        /// <returns>The result of the purge.</returns>
        PurgeResponse PurgeStream(string streamName, PurgeOptions options);

        /// <summary>
        /// Adds or updates a consumer.
        /// </summary>
        /// <param name="streamName">The name of the stream the consumer is attached to.</param>
        /// <param name="config">The consumer configuration to use.</param>
        /// <returns></returns>
        ConsumerInfo AddOrUpdateConsumer(string streamName, ConsumerConfiguration config);

        /// <summary>
        /// Deletes a consumer.
        /// </summary>
        /// <param name="streamName">The name of the stream the consumer is attached to.</param>
        /// <param name="consumer">The name of the consumer.</param>
        /// <returns>True if the consumer was deleted.</returns>
        bool DeleteConsumer(string streamName, string consumer);

        /// <summary>
        /// Gets information for an existing consumer.
        /// </summary>
        /// <param name="streamName">The name of the stream the consumer is attached to.</param>
        /// <param name="consumer">The name of the consumer.</param>
        /// <returns>Consumer information</returns>
        ConsumerInfo GetConsumerInfo(string streamName, string consumer);
        
        /// <summary>
        /// Gets all consumers attached to a stream.
        /// </summary>
        /// <param name="streamName">The name of the stream.</param>
        /// <returns>An array of consumer names.</returns>
        IList<string> GetConsumerNames(string streamName);

        /// <summary>
        /// Get consumer information for all consumers on a stream.
        /// </summary>
        /// <param name="streamName">The name of the stream.</param>
        /// <returns>An array of consumer information objects.</returns>
        IList<ConsumerInfo> GetConsumers(string streamName);

        /// <summary>
        /// Gets the names of all streams.
        /// </summary>
        /// <returns>An array of stream names.</returns>
        IList<string> GetStreamNames();

        /// <summary>
        /// Gets stream information about all streams.
        /// </summary>
        /// <returns>An array of stream information objects.</returns>
        IList<StreamInfo> GetStreams();

        /// <summary>
        /// Gets information about a message in a stream.
        /// </summary>
        /// <param name="streamName">The name of the stream.</param>
        /// <param name="sequence">The stream sequence number of the message.</param>
        /// <returns>Message information.</returns>
        MessageInfo GetMessage(string streamName, ulong sequence);

        /// <summary>
        /// Gets information about the last message for a subject.
        /// </summary>
        /// <param name="streamName">The name of the stream.</param>
        /// <param name="subject">The subject to get the last message for.</param>
        /// <returns>Message information.</returns>
        MessageInfo GetLastMessage(string streamName, string subject);

        /// <summary>
        /// Deletes a message from a stream.
        /// </summary>
        /// <param name="streamName">The name of the stream.</param>
        /// <param name="sequence">The stream sequence number of the message.</param>
        /// <returns>True if the message was deleted.</returns>
        bool DeleteMessage(string streamName, ulong sequence);
    }
}<|MERGE_RESOLUTION|>--- conflicted
+++ resolved
@@ -47,11 +47,7 @@
         /// <param name="streamName">The name of the stream.</param>
         /// <returns>true if the delete succeeded. Usually throws a NATSJetStreamException otherwise</returns>
         bool DeleteStream(string streamName);
-<<<<<<< HEAD
 
-=======
-        
->>>>>>> 8ed571a3
         /// <summary>
         /// Get information about a stream.
         /// Does not retrieve any optional data.
