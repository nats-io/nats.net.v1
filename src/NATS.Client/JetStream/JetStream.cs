﻿// Copyright 2021 The NATS Authors
// Licensed under the Apache License, Version 2.0 (the "License");
// you may not use this file except in compliance with the License.
// You may obtain a copy of the License at
//
// http://www.apache.org/licenses/LICENSE-2.0
//
// Unless required by applicable law or agreed to in writing, software
// distributed under the License is distributed on an "AS IS" BASIS,
// WITHOUT WARRANTIES OR CONDITIONS OF ANY KIND, either express or implied.
// See the License for the specific language governing permissions and
// limitations under the License.

using System;
using System.Collections.Generic;
using System.Threading.Tasks;
using NATS.Client.Internals;
using static NATS.Client.ClientExDetail;
using static NATS.Client.Internals.Validator;

namespace NATS.Client.JetStream
{
    public class JetStream : JetStreamBase, IJetStream
    {
        protected internal JetStream(IConnection connection, JetStreamOptions options) : base(connection, options) {}

        private MsgHeader MergePublishOptions(MsgHeader headers, PublishOptions opts)
        {
            // never touch the user's original headers
            MsgHeader merged = headers == null ? null : new MsgHeader(headers);

            if (opts != null)
            {
                merged = MergeNum(merged, JetStreamConstants.ExpLastSeqHeader, opts.ExpectedLastSeq);
                merged = MergeNum(merged, JetStreamConstants.ExpLastSubjectSeqHeader, opts.ExpectedLastSubjectSeq);
                merged = MergeString(merged, JetStreamConstants.ExpLastIdHeader, opts.ExpectedLastMsgId);
                merged = MergeString(merged, JetStreamConstants.ExpStreamHeader, opts.ExpectedStream);
                merged = MergeString(merged, JetStreamConstants.MsgIdHeader, opts.MessageId);
            }

            return merged;
        }

        private MsgHeader MergeNum(MsgHeader h, string key, ulong value)
        {
            return value > 0 ? _MergeString(h, key, value.ToString()) : h;
        }

        private MsgHeader MergeString(MsgHeader h, string key, string value) 
        {
            return string.IsNullOrWhiteSpace(value) ? h : _MergeString(h, key, value);
        }

        private MsgHeader _MergeString(MsgHeader h, string key, string value) 
        {
            if (h == null) {
                h = new MsgHeader();
            }
            h.Set(key, value);
            return h;
        }

        private PublishAck ProcessPublishResponse(Msg resp, PublishOptions options) {
            if (resp.HasStatus) {
                throw new NATSJetStreamException("Error Publishing: " + resp.Status.Message);
            }

            PublishAck ack = new PublishAck(resp);
            string ackStream = ack.Stream;
            string pubStream = options?.Stream;
            // stream specified in options but different than ack should not happen but...
            if (!string.IsNullOrWhiteSpace(pubStream) && pubStream != ackStream) {
                throw new NATSJetStreamException("Expected ack from stream " + pubStream + ", received from: " + ackStream);
            }
            return ack;
        }

        private PublishAck PublishSyncInternal(string subject, byte[] data, MsgHeader hdr, PublishOptions options)
        {
            MsgHeader merged = MergePublishOptions(hdr, options);
            Msg msg = new Msg(subject, null, merged, data);

            if (JetStreamOptions.IsPublishNoAck)
            {
                Conn.Publish(msg);
                return null;
            }
            
            Duration timeout = options == null ? JetStreamOptions.RequestTimeout : options.StreamTimeout;
            
            return ProcessPublishResponse(Conn.Request(msg, timeout.Millis), options);
        }

        private async Task<PublishAck> PublishAsyncInternal(string subject, byte[] data, MsgHeader hdr, PublishOptions options)
        {
            MsgHeader merged = MergePublishOptions(hdr, options);
            Msg msg = new Msg(subject, null, merged, data);

            if (JetStreamOptions.IsPublishNoAck)
            {
                Conn.Publish(msg);
                return null;
            }

            Duration timeout = options == null ? JetStreamOptions.RequestTimeout : options.StreamTimeout;

            var result = await Conn.RequestAsync(msg, timeout.Millis).ConfigureAwait(false);
            return ProcessPublishResponse(result, options);
        }

        public PublishAck Publish(string subject, byte[] data) 
            => PublishSyncInternal(subject, data, null, null);

        public PublishAck Publish(string subject, byte[] data, PublishOptions options) 
            => PublishSyncInternal(subject, data, null, options);

        public PublishAck Publish(Msg msg)
            => PublishSyncInternal(msg.Subject, msg.Data, msg.Header, null);

        public PublishAck Publish(Msg msg, PublishOptions publishOptions)
            => PublishSyncInternal(msg.Subject, msg.Data, msg.Header, publishOptions);

        public Task<PublishAck> PublishAsync(string subject, byte[] data)
            => PublishAsyncInternal(subject, data, null, null);

        public Task<PublishAck> PublishAsync(string subject, byte[] data, PublishOptions publishOptions)
            => PublishAsyncInternal(subject, data, null, publishOptions);

        public Task<PublishAck> PublishAsync(Msg msg)
            => PublishAsyncInternal(msg.Subject, msg.Data, msg.Header, null);

        public Task<PublishAck> PublishAsync(Msg msg, PublishOptions publishOptions)
            => PublishAsyncInternal(msg.Subject, msg.Data, msg.Header, publishOptions);
        
        // ----------------------------------------------------------------------------------------------------
        // Subscribe
        // ----------------------------------------------------------------------------------------------------
        private static readonly PushSubscribeOptions DefaultPushOpts = PushSubscribeOptions.Builder().Build();

        // PushMessageManagerFactory/Impl is internal and used for testing / providing a PushMessageManager mock
        internal delegate PushMessageManager PushMessageManagerFactory(
            Connection conn, JetStream js, string stream, 
            SubscribeOptions so, ConsumerConfiguration cc, bool queueMode, bool syncMode);

        internal static PushMessageManagerFactory PushMessageManagerFactoryImpl;
        
        Subscription CreateSubscription(string subject, string queueName,
            Channel<Msg> userChannel,
            EventHandler<MsgHandlerEventArgs> userHandler, bool autoAck,
            PushSubscribeOptions pushSubscribeOptions,
            PullSubscribeOptions pullSubscribeOptions)
        {
            // 1. Prepare for all the validation
            bool isPullMode = pullSubscribeOptions != null;

            SubscribeOptions so;
            string stream;
            string qgroup;
            ConsumerConfiguration userCC;

            if (isPullMode) {
                so = pullSubscribeOptions; // options must have already been checked to be non null
                stream = pullSubscribeOptions.Stream;

                userCC = so.ConsumerConfiguration;

                qgroup = null; // just to make compiler happy both paths set variable
                ValidateNotSupplied(userCC.DeliverGroup, JsSubPullCantHaveDeliverGroup);
                ValidateNotSupplied(userCC.DeliverSubject, JsSubPullCantHaveDeliverSubject);
            }
            else {
                so = pushSubscribeOptions ?? DefaultPushOpts;
                stream = so.Stream; // might be null, that's ok (see directBind)

                userCC = so.ConsumerConfiguration;

                if (!userCC.MaxPullWaiting.Equals(ConsumerConfiguration.IntUnset))
                {
                    throw JsSubPushCantHaveMaxPullWaiting.Instance();
                }
                if (!userCC.MaxBatch.Equals(ConsumerConfiguration.IntUnset))
                {
                    throw JsSubPushCantHaveMaxBatch.Instance();
                }
                if (!userCC.MaxBytes.Equals(ConsumerConfiguration.IntUnset))
                {
                    throw JsSubPushCantHaveMaxBytes.Instance();
                }

                // figure out the queue name
                qgroup = ValidateMustMatchIfBothSupplied(userCC.DeliverGroup, queueName, JsSubQueueDeliverGroupMismatch);
                if (so.Ordered && qgroup != null) {
                    throw JsSubOrderedNotAllowOnQueues.Instance();
                }
            }
            
            // 2A. Flow Control / heartbeat not always valid
            if (userCC.FlowControl || userCC.IdleHeartbeat != null && userCC.IdleHeartbeat.Millis > 0) {
                if (isPullMode) {
                    throw JsSubFcHbNotValidPull.Instance();
                }
                if (qgroup != null) {
                    throw JsSubFcHbNotValidQueue.Instance();
                }
            }

            // 2B. Did they tell me what stream? No? look it up.
            if (string.IsNullOrWhiteSpace(stream)) {
                stream = LookupStreamBySubject(subject);
                if (stream == null) {
                    throw JsSubNoMatchingStreamForSubject.Instance();
                }
            }

            ConsumerConfiguration serverCC = null;
            string consumerName = userCC.Durable;
            string inboxDeliver = userCC.DeliverSubject;
            
            // 3. Does this consumer already exist?
            if (consumerName != null) {
                ConsumerInfo serverInfo = LookupConsumerInfo(stream, consumerName);

                if (serverInfo != null) { // the consumer for that durable already exists
                    serverCC = serverInfo.ConsumerConfiguration;

                    // check to see if the user sent a different version than the server has
                    // modifications are not allowed
                    IList<string> changes = userCC.GetChanges(serverCC);
                    if (changes.Count > 0) {
                        throw JsSubExistingConsumerCannotBeModified.Instance($"[{string.Join(",", changes)}]");
                    }

                    if (isPullMode) {
                        if (!string.IsNullOrWhiteSpace(serverCC.DeliverSubject)) {
                            throw JsSubConsumerAlreadyConfiguredAsPush.Instance();
                        }
                    }
                    else if (string.IsNullOrWhiteSpace(serverCC.DeliverSubject)) {
                        throw JsSubConsumerAlreadyConfiguredAsPull.Instance();
                    }

                    if (string.IsNullOrWhiteSpace(serverCC.DeliverGroup)) {
                        // lookedUp was null/empty, means existing consumer is not a queue consumer
                        if (qgroup == null) {
                            // ok fine, no queue requested and the existing consumer is also not a queue consumer
                            // we must check if the consumer is in use though
                            if (serverInfo.PushBound) {
                                throw JsSubConsumerAlreadyBound.Instance();
                            }
                        }
                        else { // else they requested a queue but this durable was not configured as queue
                            throw JsSubExistingConsumerNotQueue.Instance();
                        }
                    }
                    else if (qgroup == null) {
                        throw JsSubExistingConsumerIsQueue.Instance();
                    }
                    else if (!serverCC.DeliverGroup.Equals(qgroup)) {
                        throw JsSubExistingQueueDoesNotMatchRequestedQueue.Instance();
                    }

                    // durable already exists, make sure the filter subject matches
                    if (string.IsNullOrWhiteSpace(subject))
                    {
                        subject = userCC.FilterSubject;
                    }
                    else if (!IsFilterMatch(subject, serverCC.FilterSubject, stream))
                    {
                        throw JsSubSubjectDoesNotMatchFilter.Instance();
                    }

                    inboxDeliver = serverCC.DeliverSubject; // use the deliver subject as the inbox. It may be null, that's ok, we'll fix that later
                }
                else if (so.Bind) {
                    throw JsSubConsumerNotFoundRequiredInBind.Instance();
                }
            }

            // 4. If no deliver subject (inbox) provided or found, make an inbox.
            if (string.IsNullOrWhiteSpace(inboxDeliver)) {
                inboxDeliver = Conn.NewInbox();
            }

            // 5. If consumer does not exist, create and settle on the config. Name will have to wait
            //    If the consumer exists, I know what the settled info is
            if (serverCC == null) {
                ConsumerConfiguration.ConsumerConfigurationBuilder ccBuilder = ConsumerConfiguration.Builder(userCC);

                // Pull mode doesn't maintain a deliver subject. It's actually an error if we send it.
                if (!isPullMode) {
                    ccBuilder.WithDeliverSubject(inboxDeliver);
                }

                if (string.IsNullOrWhiteSpace(userCC.FilterSubject))
                {
                    ccBuilder.WithFilterSubject(subject);
                }

                if (string.IsNullOrWhiteSpace(userCC.DeliverGroup) && !string.IsNullOrWhiteSpace(qgroup))
                {
                    ccBuilder.WithDeliverGroup(qgroup);
                }

                // createOrUpdateConsumer can fail for security reasons, maybe other reasons?
                serverCC = ccBuilder.Build();
                consumerName = null;
            }

            // 6. create the subscription
            Subscription sub;
            if (isPullMode)
            {
                SyncSubscription CreateSubDelegate(Connection lConn, string lSubject, string queueNaForPull)
                {
                    return new JetStreamPullSubscription(lConn, lSubject, this, stream, consumerName, inboxDeliver, new PullMessageManager());
                }

                sub = ((Connection)Conn).subscribeSync(inboxDeliver, queueName, CreateSubDelegate);
            }
            else
            {
                bool syncMode = userHandler == null;
                MessageManager manager;
                if (PushMessageManagerFactoryImpl != null)
                {
                    manager = PushMessageManagerFactoryImpl((Connection)Conn, this, stream, so, serverCC, qgroup != null, syncMode);
                }
                else if (so.Ordered)
                {
                    manager = new OrderedMessageManager((Connection)Conn, this, stream, so, serverCC, qgroup != null, syncMode);
                }
                else
                {
                    manager = new PushMessageManager((Connection)Conn, this, stream, so, serverCC, qgroup != null, syncMode);
                }
                
                if (syncMode) {
                    SyncSubscription CreateSubDelegate(Connection lConn, string lSubject, string lQueue)
                    {
                        return new JetStreamPushSyncSubscription(lConn, lSubject, lQueue, this, stream, consumerName, inboxDeliver, manager);
                    }
                    sub = ((Connection)Conn).subscribeSync(inboxDeliver, queueName, CreateSubDelegate); 
                }
                else
                {
                    EventHandler<MsgHandlerEventArgs> autoAckHandler;
                    if (autoAck && serverCC.AckPolicy != AckPolicy.None)
                    {
                        autoAckHandler = (sender, args) => args.Message.Ack();
                    }
                    else
                    {
                        autoAckHandler = (sender, args) => {};
                    }
                    
                    EventHandler<MsgHandlerEventArgs> handler = (sender, args) => 
                    {
                        if (manager.Manage(args.Message))
                        {
                            return; // manager handled the message
                        }
                            
                        userHandler.Invoke(sender, args);
                        autoAckHandler.Invoke(sender, args);
                    };

                    AsyncSubscription CreateAsyncSubDelegate(Connection lConn, string lSubject, string lQueue, Channel<Msg> lchannel)
                    {
<<<<<<< HEAD
                        return new JetStreamPushAsyncSubscription(lConn, lSubject, lQueue, this, stream, consumerName, inboxDeliver, managers, lchannel);
=======
                        return new JetStreamPushAsyncSubscription(lConn, lSubject, lQueue, this, stream, consumerName, inboxDeliver, manager);
>>>>>>> 966c5d3c
                    }
               
                    sub = ((Connection)Conn).subscribeAsync(inboxDeliver, queueName, userChannel, handler, CreateAsyncSubDelegate);
                }

            }

            // 7. The consumer might need to be created, do it here
            if (consumerName == null)
            {
                try
                {
                    ConsumerInfo ci = AddOrUpdateConsumerInternal(stream, serverCC);
                    if (sub is JetStreamAbstractSyncSubscription syncSub)
                    {
                        syncSub.Consumer = ci.Name;
                    }
                    else if (sub is JetStreamPushAsyncSubscription asyncSub)
                    {
                        asyncSub.Consumer = ci.Name;
                    }
                }
                catch
                {
                    // create consumer can fail, unsubscribe and then throw the exception to the user
                    sub.Unsubscribe();
                    throw;
                }
            }

            return sub;
        }
        
        // protected internal so can be tested
        protected internal ConsumerInfo LookupConsumerInfo(string lookupStream, string lookupConsumer) {
            try {
                return GetConsumerInfoInternal(lookupStream, lookupConsumer);
            }
            catch (NATSJetStreamException e) {
                if (e.ApiErrorCode == JetStreamConstants.JsConsumerNotFoundErr) {
                    return null;
                }
                throw;
            }
        }

        private string LookupStreamBySubject(string subject)
        {
            IList<string> list = GetStreamNamesInternal(subject);
            return list.Count == 1 ? list[0] : null; 
        }
        
        private string LookupStreamSubject(string stream)
        {
            StreamInfo si = GetStreamInfoInternal(stream, null);
            return si.Config.Subjects.Count == 1 ? si.Config.Subjects[0] : null;
        }

        private Boolean IsFilterMatch(string subscribeSubject, string filterSubject, string stream) {

            // subscribeSubject guaranteed to not be empty or null
            // filterSubject may be null or empty or have value

            if (subscribeSubject.Equals(filterSubject)) {
                return true;
            }

            if (string.IsNullOrWhiteSpace(filterSubject) || filterSubject.Equals(">")) {
                // lookup stream subject returns null if there is not exactly one subject
                string streamSubject = LookupStreamSubject(stream);
                return subscribeSubject.Equals(streamSubject);
            }

            return false;
        }

        public IJetStreamPullSubscription PullSubscribe(string subject, PullSubscribeOptions options)
        {
            ValidateNotNull(options, "Pull Subscribe Options");
            ValidateSubject(subject, IsSubjectRequired(options));
            return (IJetStreamPullSubscription) CreateSubscription(subject, null, null, null, false, null, options);
        }

        public IJetStreamPushAsyncSubscription PushSubscribeAsync(string subject, EventHandler<MsgHandlerEventArgs> handler, bool autoAck, Channel<Msg> channel = null)
        {
            ValidateSubject(subject, true);
            ValidateNotNull(handler, "Handler");
            return (IJetStreamPushAsyncSubscription) CreateSubscription(subject, null, channel, handler, autoAck, null, null);
        }

        public IJetStreamPushAsyncSubscription PushSubscribeAsync(string subject, string queue, EventHandler<MsgHandlerEventArgs> handler, bool autoAck, Channel<Msg> channel = null)
        {
            ValidateSubject(subject, true);
            queue = EmptyAsNull(ValidateQueueName(queue, false));
            ValidateNotNull(handler, "Handler");
            return (IJetStreamPushAsyncSubscription) CreateSubscription(subject, queue, channel, handler, autoAck, null, null);
        }

        public IJetStreamPushAsyncSubscription PushSubscribeAsync(string subject, EventHandler<MsgHandlerEventArgs> handler, bool autoAck, PushSubscribeOptions options, Channel<Msg> channel = null)
        {
            ValidateSubject(subject, IsSubjectRequired(options));
            ValidateNotNull(handler, "Handler");
            return (IJetStreamPushAsyncSubscription) CreateSubscription(subject, null, channel, handler, autoAck, options, null);
        }

        public IJetStreamPushAsyncSubscription PushSubscribeAsync(string subject, string queue, EventHandler<MsgHandlerEventArgs> handler, bool autoAck, PushSubscribeOptions options, Channel<Msg> channel = null)
        {
            ValidateSubject(subject, IsSubjectRequired(options));
            queue = EmptyAsNull(ValidateQueueName(queue, false));
            ValidateNotNull(handler, "Handler");
            return (IJetStreamPushAsyncSubscription) CreateSubscription(subject, queue, channel, handler, autoAck, options, null);
        }

        public IJetStreamPushSyncSubscription PushSubscribeSync(string subject)
        {
            ValidateSubject(subject, true);
            return (IJetStreamPushSyncSubscription) CreateSubscription(subject, null, null, null, false, null, null);
        }

        public IJetStreamPushSyncSubscription PushSubscribeSync(string subject, PushSubscribeOptions options)
        {
            ValidateSubject(subject, IsSubjectRequired(options));
            return (IJetStreamPushSyncSubscription) CreateSubscription(subject, null, null, null, false, options, null);
        }

        public IJetStreamPushSyncSubscription PushSubscribeSync(string subject, string queue)
        {
            ValidateSubject(subject, true);
            queue = EmptyAsNull(ValidateQueueName(queue, false));
            return (IJetStreamPushSyncSubscription) CreateSubscription(subject, queue, null, null, false, null, null);
        }

        public IJetStreamPushSyncSubscription PushSubscribeSync(string subject, string queue, PushSubscribeOptions options)
        {
            ValidateSubject(subject, IsSubjectRequired(options));
            queue = EmptyAsNull(ValidateQueueName(queue, false));
            return (IJetStreamPushSyncSubscription) CreateSubscription(subject, queue, null, null, false, options, null);
        }

        private bool IsSubjectRequired(SubscribeOptions options) => options == null || !options.Bind;
    }
}<|MERGE_RESOLUTION|>--- conflicted
+++ resolved
@@ -366,11 +366,7 @@
 
                     AsyncSubscription CreateAsyncSubDelegate(Connection lConn, string lSubject, string lQueue, Channel<Msg> lchannel)
                     {
-<<<<<<< HEAD
                         return new JetStreamPushAsyncSubscription(lConn, lSubject, lQueue, this, stream, consumerName, inboxDeliver, managers, lchannel);
-=======
-                        return new JetStreamPushAsyncSubscription(lConn, lSubject, lQueue, this, stream, consumerName, inboxDeliver, manager);
->>>>>>> 966c5d3c
                     }
                
                     sub = ((Connection)Conn).subscribeAsync(inboxDeliver, queueName, userChannel, handler, CreateAsyncSubDelegate);
