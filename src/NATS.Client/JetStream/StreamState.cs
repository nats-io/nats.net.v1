// Copyright 2021 The NATS Authors
// Licensed under the Apache License, Version 2.0 (the "License");
// you may not use this file except in compliance with the License.
// You may obtain a copy of the License at:
//
// http://www.apache.org/licenses/LICENSE-2.0
//
// Unless required by applicable law or agreed to in writing, software
// distributed under the License is distributed on an "AS IS" BASIS,
// WITHOUT WARRANTIES OR CONDITIONS OF ANY KIND, either express or implied.
// See the License for the specific language governing permissions and
// limitations under the License.

using System;
using System.Collections.Generic;
using NATS.Client.Internals;
using NATS.Client.Internals.SimpleJSON;

namespace NATS.Client.JetStream
{
    public sealed class StreamState
    {
        public ulong Messages { get; }
        public ulong Bytes { get; }
        public ulong FirstSeq { get; }
        public ulong LastSeq { get; }
        public long ConsumerCount { get; }
        public long SubjectCount { get; }
        public long DeletedCount { get; }
        public DateTime FirstTime { get; }
        public DateTime LastTime { get; }
        public IList<Subject> Subjects { get; }
        public IList<ulong> Deleted { get; }

        internal static StreamState OptionalInstance(JSONNode streamState)
        {
            return streamState == null || streamState.Count == 0 ? null : new StreamState(streamState);
        }

        private StreamState(JSONNode streamState)
        {
            Messages = streamState[ApiConstants.Messages].AsUlong;
            Bytes = streamState[ApiConstants.Bytes].AsUlong;
            FirstSeq = streamState[ApiConstants.FirstSeq].AsUlong;
            LastSeq = streamState[ApiConstants.LastSeq].AsUlong;
            ConsumerCount = streamState[ApiConstants.ConsumerCount].AsLong;
            SubjectCount = streamState[ApiConstants.NumSubjects].AsLong;
            DeletedCount = streamState[ApiConstants.NumDeleted].AsLong;
            FirstTime = JsonUtils.AsDate(streamState[ApiConstants.FirstTs]);
            LastTime = JsonUtils.AsDate(streamState[ApiConstants.LastTs]);
<<<<<<< HEAD
            Subjects = new List<Subject>();
=======
            Subjects = Subject.GetList(streamState[ApiConstants.Subjects]);
>>>>>>> 686c31e6

            Deleted = new List<ulong>();
            JSONNode.Enumerator e = 
                streamState[ApiConstants.Deleted].AsArray.GetEnumerator();
            while (e.MoveNext())
            {
                Deleted.Add(e.Current.Value.AsUlong);
            }          
<<<<<<< HEAD
            
            AddAll(Subject.OptionalListOf(streamState[ApiConstants.Subjects]));
        }

        internal void AddAll(IList<Subject> addSubjects)
        {
            if (addSubjects != null && addSubjects.Count > 0)
            {
                foreach (Subject s in addSubjects)
=======
        }

        internal void AddAll(IList<Subject> optional)
        {
            if (optional != null && optional.Count > 0)
            {
                foreach (Subject s in optional)
>>>>>>> 686c31e6
                {
                    Subjects.Add(s);
                }
            }
        }

        public override string ToString()
        {
            return "StreamState{" +
                   "Messages=" + Messages +
                   ", Bytes=" + Bytes +
                   ", FirstSeq=" + FirstSeq +
                   ", LastSeq=" + LastSeq +
                   ", ConsumerCount=" + ConsumerCount +
                   ", SubjectCount=" + SubjectCount +
                   ", DeletedCount=" + DeletedCount +
                   ", FirstTime=" + FirstTime +
                   ", LastTime=" + LastTime +
                   '}';
        }
    }
}<|MERGE_RESOLUTION|>--- conflicted
+++ resolved
@@ -48,11 +48,7 @@
             DeletedCount = streamState[ApiConstants.NumDeleted].AsLong;
             FirstTime = JsonUtils.AsDate(streamState[ApiConstants.FirstTs]);
             LastTime = JsonUtils.AsDate(streamState[ApiConstants.LastTs]);
-<<<<<<< HEAD
-            Subjects = new List<Subject>();
-=======
             Subjects = Subject.GetList(streamState[ApiConstants.Subjects]);
->>>>>>> 686c31e6
 
             Deleted = new List<ulong>();
             JSONNode.Enumerator e = 
@@ -61,17 +57,6 @@
             {
                 Deleted.Add(e.Current.Value.AsUlong);
             }          
-<<<<<<< HEAD
-            
-            AddAll(Subject.OptionalListOf(streamState[ApiConstants.Subjects]));
-        }
-
-        internal void AddAll(IList<Subject> addSubjects)
-        {
-            if (addSubjects != null && addSubjects.Count > 0)
-            {
-                foreach (Subject s in addSubjects)
-=======
         }
 
         internal void AddAll(IList<Subject> optional)
@@ -79,7 +64,6 @@
             if (optional != null && optional.Count > 0)
             {
                 foreach (Subject s in optional)
->>>>>>> 686c31e6
                 {
                     Subjects.Add(s);
                 }
