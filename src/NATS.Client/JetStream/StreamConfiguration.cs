--- conflicted
+++ resolved
@@ -49,10 +49,7 @@
         public bool DenyPurge { get; }
         public bool DiscardNewPerSubject { get; }
         public IDictionary<string, string> Metadata { get; }
-<<<<<<< HEAD
-=======
         public ulong FirstSequence { get; private set; }
->>>>>>> a276fcfa
 
         [Obsolete("MaxMsgSize was mistakenly renamed in a previous change.", false)]
         public long MaxValueSize => MaxMsgSize;
