﻿// Copyright 2015-2018 The NATS Authors
// Licensed under the Apache License, Version 2.0 (the "License");
// you may not use this file except in compliance with the License.
// You may obtain a copy of the License at
//
// http://www.apache.org/licenses/LICENSE-2.0
//
// Unless required by applicable law or agreed to in writing, software
// distributed under the License is distributed on an "AS IS" BASIS,
// WITHOUT WARRANTIES OR CONDITIONS OF ANY KIND, either express or implied.
// See the License for the specific language governing permissions and
// limitations under the License.

using System;
using System.Collections.Concurrent;
using System.Collections.Generic;
using System.Diagnostics;
using System.Globalization;
using System.IO;
using System.Linq;
using System.Net;
using System.Net.Security;
using System.Net.Sockets;
using System.Security.Authentication;
using System.Security.Cryptography.X509Certificates;
using System.Text;
using System.Threading;
using System.Threading.Tasks;
using NATS.Client.Internals;
using NATS.Client.JetStream;
using NATS.Client.KeyValue;
using NATS.Client.ObjectStore;
using static NATS.Client.Defaults;
using Timeout = System.Threading.Timeout;

namespace NATS.Client
{
    /// <summary>
    /// State of the <see cref="IConnection"/>.
    /// </summary>
    public enum ConnState
    {
        /// <summary>
        /// The <see cref="IConnection"/> is disconnected.
        /// </summary>
        DISCONNECTED = 0,
        
        /// <summary>
        /// The <see cref="IConnection"/> is connected to a NATS Server.
        /// </summary>
        CONNECTED,

        /// <summary>
        /// The <see cref="IConnection"/> has been closed.
        /// </summary>
        CLOSED,

        /// <summary>
        /// The <see cref="IConnection"/> is currently reconnecting
        /// to a NATS Server.
        /// </summary>
        RECONNECTING,

        /// <summary>
        /// The <see cref="IConnection"/> is currently connecting
        /// to a NATS Server.
        /// </summary>
        CONNECTING,

        /// <summary>
        /// The <see cref="IConnection"/> is currently draining subscriptions.
        /// </summary>
        DRAINING_SUBS,

        /// <summary>
        /// The <see cref="IConnection"/> is currently connecting draining
        /// publishers.
        /// </summary>
        DRAINING_PUBS
    }

    internal enum ClientProtcolVersion
    {
        // clientProtoZero is the original client protocol from 2009.
 	    // http://nats.io/documentation/internals/nats-protocol/
        ClientProtoZero = 0,

        // ClientProtoInfo signals a client can receive more then the original INFO block.
        // This can be used to update clients on other cluster members, etc.
        ClientProtoInfo
    }

    /// <summary>
    /// <see cref="Connection"/> represents a bare connection to a NATS server.
    /// Users should create an <see cref="IConnection"/> instance using
    /// <see cref="ConnectionFactory"/> rather than directly using this class.
    /// </summary>
    // TODO - for a pure object model, we can create
    // an abstract subclass containing shared code between conn and 
    // encoded conn rather than using this class as
    // a base class.  This can happen anytime as we are using
    // interfaces.
    public class Connection : IConnection, IDisposable
    {
        Statistics stats = new Statistics();

        // NOTE: We aren't using Mutex here to support enterprises using
        // .NET 4.0.
        private readonly object mu = new Object();

        private readonly Nuid _nuid = new Nuid();

        private readonly Options opts; // assigned in constructor

        /// <summary>
        /// Gets the configuration options for this instance.
        /// </summary>
        public Options Opts => opts;

        private readonly List<Thread> wg = new List<Thread>(2);

        private NatsUri _currentServerUri;
        private readonly IServerListProvider _srvListProvider;

        // we have a buffered reader for writing, and reading.
        // This is for both performance, and having to work around
        // interlinked read/writes (supported by the underlying network
        // stream, but not the BufferedStream).
        private Stream  bw      = null;
        private Stream  br      = null;
        private MemoryStream    pending = null;

        Object flusherLock     = new Object();
        bool   flusherKicked = false;
        bool   flusherDone     = false;

        private ServerInfo     info = null;

        private Dictionary<Int64, Subscription> subs = 
            new Dictionary<Int64, Subscription>();
        
        private readonly ConcurrentQueue<SingleUseChannel<bool>> pongs = new ConcurrentQueue<SingleUseChannel<bool>>();

        internal MsgArg   msgArgs = new MsgArg();

        internal ConnState status = ConnState.CLOSED;

        internal Exception lastEx;

        Timer               ptmr = null;
        int                 pout = 0;

        internal static Random random = new Random();

        private AsyncSubscription globalRequestSubscription;
        private readonly string globalRequestInbox;

        // used to map replies to requests from client (should lock)
        private long nextRequestId = 0;

        private readonly Dictionary<string, InFlightRequest> waitingRequests
            = new Dictionary<string, InFlightRequest>(StringComparer.OrdinalIgnoreCase);

        // Prepare protocol messages for efficiency
        private byte[] PING_P_BYTES = null;
        private int    PING_P_BYTES_LEN;

        private byte[] PONG_P_BYTES = null;
        private int    PONG_P_BYTES_LEN;

        private byte[] PUB_P_BYTES = null;
        private int    PUB_P_BYTES_LEN = 0;

        private byte[] HPUB_P_BYTES = null;
        private int    HPUB_P_BYTES_LEN = 0;

        private byte[] CRLF_BYTES = null;
        private int    CRLF_BYTES_LEN = 0;

        byte[] pubProtoBuf = null;

        static readonly int REQ_CANCEL_IVL = 100;

        // 60 second default flush timeout
        static readonly int DEFAULT_FLUSH_TIMEOUT = 10000;

        TCPConnection conn = new TCPConnection();

        SubChannelPool subChannelPool = null;

        // One could use a task scheduler, but this is simpler and will
        // likely be easier to port to .NET core.
        private class CallbackScheduler : IDisposable
        {
            private readonly object runningLock = new object();
            private readonly Channel<Action> tasks = new Channel<Action>() { Name = "Tasks" };

            private Task executorTask     = null;
            private bool schedulerRunning = false;

            private bool Running
            {
                get
                {
                    lock (runningLock)
                    {
                        return schedulerRunning;
                    }
                }

                set
                {
                    lock  (runningLock)
                    {
                        schedulerRunning = value;
                    }
                }
            }

            private void process()
            {
                while (Running)
                {
                    Action action = tasks.get(-1);
                    try
                    {
                        action();
                    }
                    catch (Exception) { }
                }
            }

            internal void Start()
            {
                lock (runningLock)
                {
                    schedulerRunning = true;

                    // Use the default task scheduler and do not let child tasks launched
                    // when running actions to attach to this task (Issue #273)
                    executorTask = Task.Factory.StartNew(
                        process, 
                        CancellationToken.None,
                        TaskCreationOptions.LongRunning | TaskCreationOptions.DenyChildAttach,
                        TaskScheduler.Default);
                }
            }

            internal void Add(Action action)
            {
                lock (runningLock)
                {
                    if (schedulerRunning)
                        tasks.add(action);
                }
            }

            internal void ScheduleStop()
            {
                Add(StopInternal);
            }

            private void StopInternal()
            {
                Running = false;
                tasks.close();
            }

            internal void WaitForCompletion()
            {
                try
                {
                    executorTask.Wait(5000);
                }
                catch (Exception) { }
            }

            #region IDisposable Support
            private bool disposedValue = false; // To detect redundant calls

            protected virtual void Dispose(bool disposing)
            {
                if (!disposedValue)
                {
#if NET46
                    if (executorTask != null)
                        executorTask.Dispose();
#endif

                    disposedValue = true;
                }
            }

            public void Dispose()
            {
                Dispose(true);
            }
            #endregion
        }

        CallbackScheduler callbackScheduler = new CallbackScheduler();

        internal class Control
        {
            // for efficiency, assign these once in the contructor;
            internal string op;
            internal string args;

            static readonly internal char[] separator = { ' ' };

            // ensure this object is always created with a string.
            private Control() { }

            internal Control(string s)
            {
                string[] parts = s.Split(separator, 2);

                if (parts.Length == 1)
                {
                    op = parts[0].Trim();
                    args = IC._EMPTY_;
                }
                if (parts.Length == 2)
                {
                    op = parts[0].Trim();
                    args = parts[1].Trim();
                }
                else
                {
                    op = IC._EMPTY_;
                    args = IC._EMPTY_;
                }
            }
        }

        /// <summary>
        /// Convenience class representing the TCP connection to prevent 
        /// managing two variables throughout the NATs client code.
        /// </summary>
        private sealed class TCPConnection : IDisposable
        {
            /// A note on the use of streams.  .NET provides a BufferedStream
            /// that can sit on top of an IO stream, in this case the network
            /// stream. It increases performance by providing an additional
            /// buffer.
            /// 
            /// So, here's what we have for writing:
            ///     Client code
            ///          ->BufferedStream (bw)
            ///              ->NetworkStream/SslStream (srvStream)
            ///                  ->TCPClient (srvClient);
            ///                  
            ///  For reading:
            ///     Client code
            ///          ->NetworkStream/SslStream (srvStream)
            ///              ->TCPClient (srvClient);
            /// 
            object        mu        = new object();
            TcpClient     client    = null;
            NetworkStream stream    = null;
            SslStream     sslStream = null;

            string        hostName  = null;

            internal void open(NatsUri s, int timeoutMillis)
            {
                lock (mu)
                {
                    // If a connection was lost during a reconnect we 
                    // we could have a defunct SSL stream remaining and 
                    // need to clean up.
                    if (sslStream != null)
                    {
                        try
                        {
                            sslStream.Dispose();
                        }
                        catch (Exception) { }
                        sslStream = null;
                    }

                    client = new TcpClient(Socket.OSSupportsIPv6 ? AddressFamily.InterNetworkV6 : AddressFamily.InterNetwork);
                    if (Socket.OSSupportsIPv6)
                        client.Client.DualMode = true;

                    var task = client.ConnectAsync(s.Uri.Host, s.Uri.Port);
                    // avoid raising TaskScheduler.UnobservedTaskException if the timeout occurs first
                    task.ContinueWith(t => GC.KeepAlive(t.Exception), TaskContinuationOptions.OnlyOnFaulted);
                    if (!task.Wait(TimeSpan.FromMilliseconds(timeoutMillis)))
                    {
                        close(client);
                        client = null;
                        throw new NATSConnectionException("timeout");
                    }

                    client.NoDelay = false;

                    client.ReceiveBufferSize = defaultBufSize*2;
                    client.SendBufferSize    = defaultBufSize;
                    
                    stream = client.GetStream();

                    // save off the hostname
                    hostName = s.Uri.Host;
                }
            }

            private static bool remoteCertificateValidation(
                  object sender,
                  X509Certificate certificate,
                  X509Chain chain,
                  SslPolicyErrors sslPolicyErrors)
            {
                if (sslPolicyErrors == SslPolicyErrors.None)
                    return true;

                return false;
            }

            internal static void close(TcpClient c)
            {
#if NET46
                    c?.Close();
#else
                    c?.Dispose();
#endif
                c = null;
            }

            internal void makeTLS(Options options)
            {
                RemoteCertificateValidationCallback cb = null;

                if (stream == null)
                    throw new NATSException("Internal error:  Cannot create SslStream from null stream.");

                cb = options.TLSRemoteCertificationValidationCallback;
                if (cb == null)
                    cb = remoteCertificateValidation;

                sslStream = new SslStream(stream, false, cb, null,
                    EncryptionPolicy.RequireEncryption);

                try
                {
                    SslProtocols protocol = (SslProtocols)Enum.Parse(typeof(SslProtocols), "Tls12");
                    sslStream.AuthenticateAsClientAsync(hostName, options.certificates, protocol, options.CheckCertificateRevocation).Wait();
                }
                catch (Exception ex)
                {
                    sslStream.Dispose();
                    sslStream = null;

                    close(client);
                    client = null;
                    throw new NATSConnectionException("TLS Authentication error", ex);
                }
            }

            internal int SendTimeout
            {
                set
                {
                    if (client != null)
                        client.SendTimeout = value;
                }
            }

            internal int ReceiveTimeout
            {
                get
                {
                    if(client == null)
                        throw new InvalidOperationException("Connection not properly initialized.");

                    return client.ReceiveTimeout;
                }
                set
                {
                    if (client != null)
                        client.ReceiveTimeout = value;
                }
            }

            internal bool isSetup()
            {
                return (client != null);
            }

            internal void teardown()
            {
                TcpClient c;
                Stream s;

                lock (mu)
                {
                    c = client;
                    s = getReadBufferedStream();

                    client = null;
                    stream = null;
                    sslStream = null;
                }

                try
                {
                    if (s != null)
                        s.Dispose();

                    if (c != null)
                        close(c);
                }
                catch (Exception) { }
            }

            internal Stream getReadBufferedStream()
            {
                if (sslStream != null)
                    return sslStream;

                return stream;
            }

            internal Stream getWriteBufferedStream(int size)
            {

                BufferedStream bs = null;
                if (sslStream != null)
                    bs = new BufferedStream(sslStream, size);
                else
                    bs = new BufferedStream(stream, size);

                return bs;
            }

            internal bool Connected
            {
                get
                {
                    var tmp = client;
                    if (tmp == null)
                        return false;

                    return tmp.Connected;
                }
            }

            internal bool DataAvailable
            {
                get
                {
                    var tmp = stream;
                    if (tmp == null)
                        return false;

                    return tmp.DataAvailable;
                }
            }

            #region IDisposable Support
            private bool disposedValue = false; // To detect redundant calls

            void Dispose(bool disposing)
            {
                if (!disposedValue)
                {
                    if (sslStream != null)
                        sslStream.Dispose();
                    if (stream != null)
                        stream.Dispose();
                    if (client != null)
                    {
                        close(client);
                        client = null;
                    }

                    disposedValue = true;
                }
            }

            public void Dispose()
            {
                Dispose(true);
            }
            #endregion
        }

        /// <summary>
        /// The SubChannelPool class is used when the application
        /// has specified async subscribers will share channels and associated
        /// processing threads in the connection.  It simply returns a channel 
        /// that already has a long running task (thread) processing it.  
        /// Async subscribers use this channel in lieu of their own channel and
        /// message processing task.
        /// </summary>
        internal sealed class SubChannelPool : IDisposable
        {
            /// <summary>
            /// SubChannelProcessor creates a channel and a task to process
            /// messages on that channel.
            /// </summary>
            // TODO:  Investigate reuse of this class in async sub.
            private sealed class SubChannelProcessor : IDisposable
            {
                private readonly Connection connection;
                private Task channelTask = null;

                internal SubChannelProcessor(Connection c)
                {
                    connection = c;

                    Channel = new Channel<Msg>()
                    {
                        Name = "SubChannelProcessor " + this.GetHashCode(),
                    };

                    // Use the default task scheduler and do not let child tasks launched
                    // when delivering messages to attach to this task (Issue #273)
                    channelTask = Task.Factory.StartNew(
                        DeliverMessages, 
                        CancellationToken.None,
                        TaskCreationOptions.LongRunning | TaskCreationOptions.DenyChildAttach,
                        TaskScheduler.Default);
                }

                internal Channel<Msg> Channel { get; }

                private void DeliverMessages() => connection.deliverMsgs(Channel);

                public void Dispose()
                {
                    // closing the channel will end the task, but cap the
                    // wait just in case things are slow.  
                    // See Connection.deliverMsgs
                    Channel.close();
                    channelTask.Wait(500);
#if NET46
                    channelTask.Dispose();
#endif
                    channelTask = null;
                }
            }

            object pLock = new object();
            List<SubChannelProcessor> pList = new List<SubChannelProcessor>();

            int current = 0;
            int maxTasks = 0;

            Connection connection = null;

            internal SubChannelPool(Connection c, int numTasks)
            {
                maxTasks = numTasks;
                connection = c;
            }

            /// <summary>
            /// Gets a message channel for use with an async subscriber.
            /// </summary>
            /// <returns>
            /// A channel, already setup with a task processing messages.
            /// </returns>
            internal Channel<Msg> getChannel()
            {
                // simple round robin, adding Channels/Tasks as necessary.
                lock (pLock)
                {
                    if (current == maxTasks)
                        current = 0;

                    if (pList.Count == current)
                        pList.Add(new SubChannelProcessor(connection));

                    return pList[current++].Channel;
                }
            }

            public void Dispose()
            {
                lock (pLock)
                {
                    pList.ForEach((p) => { p.Dispose(); });
                    pList.Clear();
                }
            }
        }

        /// <summary>
        /// Gets an available message channel for use with async subscribers.  It will
        /// setup the message channel pool if configured to do so.
        /// </summary>
        /// <returns>
        /// A channel for use, null if configuration dictates not to use the 
        /// channel pool.
        /// </returns>
        internal Channel<Msg> getMessageChannel()
        {
            lock (mu)
            {
                if (opts.subscriberDeliveryTaskCount > 0 && subChannelPool == null)
                {
                    subChannelPool = new SubChannelPool(this,
                        opts.subscriberDeliveryTaskCount);
                }

                if (subChannelPool != null)
                {
                    return subChannelPool.getChannel();
                }
            }

            return null;
        }

        /// <summary>
        /// Initializes a new instance of the <see cref="Connection"/> class
        /// with the specified <see cref="Options"/>.
        /// </summary>
        /// <param name="options">The configuration options to use for this 
        /// <see cref="Connection"/>.</param>
        internal Connection(Options options)
        {
            opts = new Options(options);

            if (opts.ReconnectDelayHandler == null)
            {
                opts.ReconnectDelayHandler = DefaultReconnectDelayHandler;
            }

            _srvListProvider = opts.ServerListProvider ?? new NatsServerListProvider();
            _srvListProvider.Initialize(opts);
                
            PING_P_BYTES = Encoding.UTF8.GetBytes(IC.pingProto);
            PING_P_BYTES_LEN = PING_P_BYTES.Length;

            PONG_P_BYTES = Encoding.UTF8.GetBytes(IC.pongProto);
            PONG_P_BYTES_LEN = PONG_P_BYTES.Length;

            PUB_P_BYTES = Encoding.UTF8.GetBytes(IC._PUB_P_);
            PUB_P_BYTES_LEN = PUB_P_BYTES.Length;

            HPUB_P_BYTES = Encoding.UTF8.GetBytes(IC._HPUB_P_);
            HPUB_P_BYTES_LEN = HPUB_P_BYTES.Length;

            CRLF_BYTES = Encoding.UTF8.GetBytes(IC._CRLF_);
            CRLF_BYTES_LEN = CRLF_BYTES.Length;

            // predefine the start of the publish protocol message.
            buildPublishProtocolBuffers(512);

            callbackScheduler.Start();

            globalRequestInbox = NewInbox();
        }
        
        private void buildPublishProtocolBuffers(int size)
        {
            pubProtoBuf = new byte[size];
            Buffer.BlockCopy(HPUB_P_BYTES, 0, pubProtoBuf, 0, HPUB_P_BYTES_LEN);
        }

        // Ensures that pubProtoBuf is appropriately sized for the given
        // subject and reply.
        // Caller must lock.
        private void ensurePublishProtocolBuffer(string subject, string reply)
        {
            // Publish protocol buffer sizing:
            //
            // HPUB_P_BYTES_LEN (includes trailing space)
            //  + SUBJECT field length
            //  + SIZE field maximum + 1 (= log(2147483647) + 1 = 11)
            //  + (optional) REPLY field length + 1

            int pubProtoBufSize = HPUB_P_BYTES_LEN
                                + (1 + subject.Length)
                                + (34) // Include payload/header sizes and stamp
                                + (reply != null ? reply.Length + 1 : 0);

            // only resize if we're increasing the buffer...
            if (pubProtoBufSize > pubProtoBuf.Length)
            {
                // ...and when we increase it up to the next power of 2.
                pubProtoBufSize--;
                pubProtoBufSize |= pubProtoBufSize >> 1;
                pubProtoBufSize |= pubProtoBufSize >> 2;
                pubProtoBufSize |= pubProtoBufSize >> 4;
                pubProtoBufSize |= pubProtoBufSize >> 8;
                pubProtoBufSize |= pubProtoBufSize >> 16;
                pubProtoBufSize++;

                buildPublishProtocolBuffers(pubProtoBufSize);
            }
        }

        // createConn will connect to the server and wrap the appropriate
        // bufio structures. It will do the right thing when an existing
        // connection is in place.
        private bool createConn(NatsUri s, out Exception ex)
        {
            ex = null;
            try
            {
                conn.open(s, opts.Timeout);

                if (pending != null && bw != null)
                {
                    // flush to the pending buffer;
                    try
                    {
                        // Make a best effort, but this shouldn't stop
                        // conn creation.
                        bw.Flush();
                    }
                    catch (Exception) { }
                }

                bw = conn.getWriteBufferedStream(defaultBufSize);
                br = conn.getReadBufferedStream();
            }
            catch (Exception e)
            {
                ex = e;
                return false;
            }

            return true;
        }

        // makeSecureConn will wrap an existing Conn using TLS
        private void makeTLSConn()
        {
            conn.makeTLS(this.opts);

            bw = conn.getWriteBufferedStream(defaultBufSize);
            br = conn.getReadBufferedStream();
        }

        // waitForExits will wait for all socket watcher Go routines to
        // be shutdown before proceeding.
        private void waitForExits()
        {
            // Kick old flusher forcefully.
            setFlusherDone(true);

            if (wg.Count <= 0)
                return;

            var cpy = wg.ToArray();

            foreach (var t in cpy)
            {
                try
                {
                    t.Join();
                    wg.Remove(t);
                }
                catch (Exception)
                {
                    // ignored
                }
            }
        }

        private void pingTimerCallback(object state)
        {
            lock (mu)
            {
                if (status != ConnState.CONNECTED)
                {
                    return;
                }

                if (Interlocked.Increment(ref pout) > Opts.MaxPingsOut)
                {
                    processOpError(new NATSStaleConnectionException());
                    return;
                }

                try
                {
                    sendPing(null);
                }
                catch (Exception) { }
                //trigger timer again
                if (ptmr != null)
                {
                    ptmr.Change(Opts.PingInterval, Timeout.Infinite);
                }
            }
        }

        // caller must lock
        private void stopPingTimer()
        {
            if (ptmr != null)
            {
                ptmr.Dispose();
                ptmr = null;
            }
        }

        // caller must lock
        private void startPingTimer()
        {
            Interlocked.Exchange(ref pout, 0);

            stopPingTimer();

            if (Opts.PingInterval > 0)
            {
                ptmr = new Timer(pingTimerCallback, null,
                    opts.PingInterval,
                    Timeout.Infinite); // do not trigger timer automatically : risk of having too many threads spawn during reconnect
            }
        }

        private string generateThreadName(string prefix)
        {
            string name = "unknown";
            if (opts.Name != null)
            {
                name = opts.Name;
            }

            return prefix + "-" + name;
        }

        private void spinUpSocketWatchers()
        {
            Thread t = null;

            waitForExits();

            // Ensure threads are started before we continue with
            // ManualResetEvents.
            ManualResetEvent readLoopStartEvent = new ManualResetEvent(false);
            t = new Thread(() => {
                readLoopStartEvent.Set();
                readLoop();
            });
            t.IsBackground = true;
            t.Start();
            t.Name = generateThreadName("Reader");
            wg.Add(t);

            ManualResetEvent flusherStartEvent = new ManualResetEvent(false);
            t = new Thread(() => {
                flusherStartEvent.Set();
                flusher();
            });
            t.IsBackground = true;
            t.Start();
            t.Name = generateThreadName("Flusher");
            wg.Add(t);

            // wait for both threads to start before continuing.
            flusherStartEvent.WaitOne(60000);
            readLoopStartEvent.WaitOne(60000);
        }

        /// <summary>
        /// Gets the URL of the NATS server to which this instance
        /// is connected, otherwise <c>null</c>.
        /// </summary>
        public string ConnectedUrl
        {
            get
            {
                lock (mu)
                {
                    if (status != ConnState.CONNECTED)
                        return null;

                    return _currentServerUri.ToString();
                }
            }
        }

        /// <summary>
        /// Gets the IP of client as known by the NATS server, otherwise <c>null</c>.
        /// </summary>
        /// <remarks>
        /// Supported in the NATS server version 2.1.6 and above.  If the client is connected to
        /// an older server or is in the process of connecting, null will be returned.
        /// </remarks>
        public IPAddress ClientIP
        {
            get
            {
                string clientIp;
                lock (mu)
                {
                    clientIp = info.ClientIp;
                }
                
                return !String.IsNullOrEmpty(clientIp) ? IPAddress.Parse(clientIp) : null;
            }
        }

        /// <summary>
        /// Gets the ID of client as known by the NATS server, otherwise <c>null</c>.
        /// </summary>
        /// <remarks>
        /// May not be supported in all versions of the server. If the client is connected to
        /// an older server or is in the process of connecting, 0 will be returned.
        /// </remarks>
        public int ClientID
        {
            get
            {
                lock (mu)
                {
                    return info.ClientId;
                }
            }
        }

        /// <summary>
        /// Gets the server ID of the NATS server to which this instance
        /// is connected, otherwise <c>null</c>.
        /// </summary>
        public string ConnectedId
        {
            get
            {
                lock (mu)
                {
                    if (status != ConnState.CONNECTED)
                        return IC._EMPTY_;

                    return this.info.ServerId;
                }
            }
        }

        /// <summary>
        /// Gets the server info for this connection to which this instance
        /// is connected, otherwise <c>null</c>.
        /// </summary>
        [Obsolete("This property is obsolete. Use ServerInfo instead.", false)]
        public ServerInfo currentServer => ServerInfo;
        
        /// <summary>
        /// Gets the server info for this connection to which this instance
        /// is connected, otherwise <c>null</c>.
        /// </summary>
        public ServerInfo ServerInfo
        {
            get
            {
                lock (mu)
                {
                    return status == ConnState.CONNECTED ? info : null;
                }
            }
        }

        /// <summary>
        /// Gets an array of known server URLs for this instance.
        /// </summary>
        /// <remarks><see cref="Servers"/> also includes any additional
        /// servers discovered after a connection has been established. If
        /// authentication is enabled, <see cref="Options.User"/> or
        /// <see cref="Options.Token"/> must be used when connecting with
        /// these URLs.</remarks>
        public string[] Servers
        {
            get
            {
                lock (mu)
                {
                    IList<string> list = new List<string>(opts.Servers);
                    foreach (string s in ServerInfo.ConnectURLs)
                    {
                        list.Add(s);
                    }
                    return list.ToArray();
                }
            }
        }

        /// <summary>
        /// Gets an array of server URLs that were discovered after this
        /// instance connected.
        /// </summary>
        /// <remarks>If authentication is enabled, <see cref="Options.User"/> or
        /// <see cref="Options.Token"/> must be used when connecting with
        /// these URLs.</remarks>
        public string[] DiscoveredServers
        {
            get
            {
                lock (mu)
                {
                    return ServerInfo.ConnectURLs.ToArray();
                }
            }
        }

        // Process a connected connection and initialize properly.
        // Caller must lock.
        private void processConnectInit(NatsUri s)
        {
            this.status = ConnState.CONNECTING;

            var orgTimeout = conn.ReceiveTimeout;

            try
            {
                conn.ReceiveTimeout = opts.Timeout;
                processExpectedInfo(s);
                sendConnect();
            }
            catch (IOException ex)
            {
                throw new NATSConnectionException("Error while performing handshake with server. See inner exception for more details.", ex);
            }
            finally
            {
                if(conn.isSetup())
                    conn.ReceiveTimeout = orgTimeout;
            }

            // .NET vs go design difference here:
            // Starting the ping timer earlier allows us
            // to assign, and thus, dispose of it if the connection 
            // is disposed before the socket watchers are running.
            // Otherwise, the connection is referenced by an orphaned 
            // ping timer which can create a memory leak.
            startPingTimer();

            Task.Factory.StartNew(
                spinUpSocketWatchers,
                CancellationToken.None,
                TaskCreationOptions.LongRunning | TaskCreationOptions.DenyChildAttach,
                TaskScheduler.Default);
        }

        internal bool _connect(NatsUri nuri, out Exception exToThrow)
        {
            _currentServerUri = nuri;
            try
            {
                exToThrow = null;

                NATSConnectionException natsAuthEx = null;

                for(var i = 0; i < 6; i++) //Precaution to not end up in server returning ExTypeA, ExTypeB, ExTypeA etc.
                {
                    try
                    {
                        lock (mu)
                        {
                            if (!createConn(nuri, out exToThrow))
                            {
                                return false;
                            }

                            processConnectInit(nuri);
                            exToThrow = null;

                            return true;
                        }
                    }
                    catch (NATSConnectionException ex)
                    {
                        if (!ex.IsAuthorizationViolationError() && !ex.IsAuthenticationExpiredError())
                            throw;

                        ScheduleErrorEvent(nuri, ex);

                        if (natsAuthEx == null || !natsAuthEx.Message.Equals(ex.Message, StringComparison.OrdinalIgnoreCase))
                        {
                            natsAuthEx = ex;
                            continue;
                        }

                        throw;
                    }
                }
            }
            catch (Exception ex)
            {
                exToThrow = ex;
                close(ConnState.DISCONNECTED, false, ex);
                lock (mu)
                {
                    _currentServerUri = null;
                }
            }

            return false;
        }

        internal void ScheduleErrorEvent(object sender, NATSException ex, Subscription subscription = null)
        {
            callbackScheduler.Add(() => 
                opts.AsyncErrorEventHandlerOrDefault(sender, new ErrEventArgs(this, subscription, ex.Message)));
        }

        internal void Connect()
        {
            IList<NatsUri> nuris = _srvListProvider.GetServersToTry(null);
            if (nuris.Count == 0)
            {
                throw new NATSNoServersException("Unable to choose server; no servers available.");
            }

            Exception exToThrow;
            _connect(nuris[0], out exToThrow);

            lock (mu)
            {
                if (status != ConnState.CONNECTED)
                {
                    if (exToThrow is NATSException)
                    {
                        throw exToThrow;
                    }                    
                    if (exToThrow != null)
                    {
                        throw new NATSConnectionException("Failed to connect", exToThrow);
                    }                    
                    throw new NATSNoServersException("Unable to connect to a server.");
                }
            }
        }

        // This will check to see if the connection should be
        // secure. This can be dictated from either end and should
        // only be called after the INIT protocol has been received.
        private void CheckForSecure(NatsUri s)
        {
            // Check to see if we need to engage TLS
            // Check for mismatch in setups
            if (Opts.Secure && !info.TlsRequired)
            {
                throw new NATSSecureConnWantedException();
            }
            else if (info.TlsRequired && !Opts.Secure)
            {
                // If the server asks us to be secure, give it
                // a shot.
                Opts.Secure = true;
            }

            // Need to rewrap with bufio if options tell us we need
            // a secure connection or the tls url scheme was specified.
            if (Opts.Secure || s.Secure)
            {
                makeTLSConn();
            }
        }

        // processExpectedInfo will look for the expected first INFO message
        // sent when a connection is established. The lock should be held entering.
        // Caller must lock.
        private void processExpectedInfo(NatsUri s)
        {
            Control c;

            try
            {
                conn.SendTimeout = 2;
                c = readOp();
            }
            catch (Exception e)
            {
                processOpError(e);
                throw;
            }
            finally
            {
                conn.SendTimeout = 0;
            }

            if (!IC._INFO_OP_.Equals(c.op))
            {
                throw new NATSConnectionException("Protocol exception, INFO not received");
            }

            // do not notify listeners of server changes when we process the first INFO message
            processInfo(c.args, false);
            CheckForSecure(s);
        }

        internal void SendUnsub(long sid, int max)
        {
            writeString(IC.unsubProto, sid.ToNumericString(), max.ToNumericString());
        }

        internal void SendSub(string subject, string queue, long sid)
        {
            writeString(IC.subProto, subject, queue, sid.ToNumericString());
        }
        
        private void writeString(string format, string a, string b)
        {
            writeString(string.Format(format, a, b));
        }

        private void writeString(string format, string a, string b, string c)
        {
            writeString(string.Format(format, a, b, c));
        }

        private void writeString(string value)
        {
            byte[] sendBytes = System.Text.Encoding.UTF8.GetBytes(value);
            bw.Write(sendBytes, 0, sendBytes.Length);
        }

        private void sendProto(byte[] value, int length)
        {
            lock (mu)
            {
                bw.Write(value, 0, length);
            }
        }

        // Generate a connect protocol message, issuing user/password if
        // applicable. The lock is assumed to be held upon entering.
        private string connectProto()
        {
            string u = _currentServerUri.UserInfo;
            string user = null;
            string pass = null;
            string token = null;
            string nkey = null;
            string sig = null;

            if (!string.IsNullOrEmpty(u))
            {
                int at = u.IndexOf(':');
                if (at == -1)
                {
                    token = Uri.UnescapeDataString(u);
                }
                else
                {
                    user = Uri.UnescapeDataString(u.Substring(0, at));
                    pass = Uri.UnescapeDataString(u.Substring(at + 1));
                }
            }
            else
            {
                user = opts.user;
                pass = opts.password;
                token = opts.token;
                nkey = opts.nkey;
            }

            // Look for user jwt
            string userJWT = null;
            if (opts.UserJWTEventHandler != null)
            {
                if (nkey != null)
                    throw new NATSConnectionException("User event handler and Nkey has been defined.");

                var args = new UserJWTEventArgs();
                try
                {
                    opts.UserJWTEventHandler(this, args);
                }
                catch (Exception ex)
                {
                    throw new NATSConnectionException("Exception from UserJWTEvent Handler.", ex);
                }
                userJWT = args.JWT;
                if (userJWT == null)
                    throw new NATSConnectionException("User JWT Event Handler did not set the JWT.");

            }

            if (userJWT != null || nkey != null)
            {
                if (opts.UserSignatureEventHandler == null)
                {
                    if (userJWT == null) {
                        throw new NATSConnectionException("Nkey defined without a user signature event handler");
                    }
                    throw new NATSConnectionException("User signature event handle has not been been defined.");
                }

                var args = new UserSignatureEventArgs(Encoding.ASCII.GetBytes(this.info.Nonce));
                try
                {
                    opts.UserSignatureEventHandler(this, args);
                }
                catch (Exception ex)
                {
                    throw new NATSConnectionException("Exception from UserSignatureEvent Handler.", ex);
                }

                if (args.SignedNonce == null)
                    throw new NATSConnectionException("Signature Event Handler did not set the SignedNonce.");

                sig = NaCl.CryptoBytes.ToBase64String(args.SignedNonce);               
            }

            ConnectInfo info = new ConnectInfo(opts.Verbose, opts.Pedantic, userJWT, nkey, sig, user,
                pass, token, opts.Secure, opts.Name, !opts.NoEcho);

            if (opts.NoEcho && info.protocol < 1)
                throw new NATSProtocolException("Echo is not supported by the server.");

            var sb = new StringBuilder().Append(IC.conProtoNoCRLF).Append(" ");

            return info.AppendAsJsonTo(sb).Append(IC._CRLF_).ToString();
        }


        // caller must lock.
        private void sendConnect()
        {
            string protocolMsg = connectProto();
            try
            {
                writeString(protocolMsg);
                bw.Write(PING_P_BYTES, 0, PING_P_BYTES_LEN);
                bw.Flush();
            }
            catch (Exception ex)
            {
                if (lastEx == null)
                    throw new NATSException("Error sending connect protocol message", ex);
            }

            string result = null;
            StreamReader sr = null;
            try
            {
                // TODO:  Make this reader (or future equivalent) unbounded.
                // we need the underlying stream, so leave it open.
                sr = new StreamReader(br, Encoding.UTF8, false, MaxControlLineSize, true);
                result = sr.ReadLine();

                // If opts.verbose is set, handle +OK.
                if (opts.Verbose && IC.okProtoNoCRLF.Equals(result))
                {
                    result = sr.ReadLine();
                }
            }
            catch (Exception ex)
            {
                throw new NATSConnectionException("Connect read error", ex);
            }
            finally
            {
                if (sr != null)
                    sr.Dispose();
            }

            if (IC.pongProtoNoCRLF.Equals(result))
            {
                status = ConnState.CONNECTED;
                return;
            }
            else
            {
                if (result == null)
                {
                    throw new NATSConnectionException("Connect read protocol error");
                }
                else if (result.StartsWith(IC._ERR_OP_))
                {
                    throw new NATSConnectionException(
                        result.Substring(IC._ERR_OP_.Length).TrimStart(' '));
                }
                else
                {
                    throw new NATSException("Error from sendConnect(): " + result);
                }
            }
        }

        private Control readOp()
        {
            // This is only used when creating a connection, so simplify
            // life and just create a stream reader to read the incoming
            // info string.  If this becomes part of the fastpath, read
            // the string directly using the buffered reader.
            //
            // Keep the underlying stream open.
            using (StreamReader sr = new StreamReader(br, Encoding.ASCII, false, MaxControlLineSize, true))
            {
                return new Control(sr.ReadLine());
            }
        }

        private void processDisconnect()
        {
            status = ConnState.DISCONNECTED;
            if (lastEx == null)
                return;
        }

        // This will process a disconnect when reconnect is allowed.
        // The lock should not be held on entering this function.
        private void processReconnect()
        {
            lock (mu)
            {
                // If we are already in the proper state, just return.
                if (isReconnecting())
                    return;

                status = ConnState.RECONNECTING;

                stopPingTimer();

                if (conn.isSetup())
                {
                    conn.teardown();
                }

                // clear any queued pongs, e..g. pending flush calls.
                clearPendingFlushCalls();

                pending = new MemoryStream();
                bw = new BufferedStream(pending);

                Thread t = new Thread(() =>
                {
                    doReconnect();
                });
                t.IsBackground = true;
                t.Name = generateThreadName("Reconnect");
                t.Start();
            }
        }

        // flushReconnectPending will push the pending items that were
        // gathered while we were in a RECONNECTING state to the socket.
        private void flushReconnectPendingItems()
        {
            if (pending == null)
                return;

            if (pending.Length > 0)
            {
#if NET46
                bw.Write(pending.GetBuffer(), 0, (int)pending.Length);
                bw.Flush();
#else
                ArraySegment<byte> buffer;
                if (pending.TryGetBuffer(out buffer))
                {
                    // TODO:  Buffer.length
                    bw.Write(buffer.Array, buffer.Offset, (int)buffer.Count);
                }
#endif
            }

            pending = null;
        }


        // Sleep guarantees no exceptions will be thrown out of it.
        private static void _sleep(int millis)
        {
            try
            {
                Thread.Sleep(millis);
            }
            catch (Exception) { }
        }

        // Schedules a connection event (connected/disconnected/reconnected)
        // if non-null.
        // Caller must lock.
        private void scheduleConnEvent(EventHandler<ConnEventArgs> connEvent, Exception error = null)
        {
            // Schedule a reference to the event handler.
            EventHandler<ConnEventArgs> eh = connEvent;
            if (eh != null)
            {
                callbackScheduler.Add(
                    () => { eh(this, new ConnEventArgs(this, error)); }
                );
            }
        }

        private void DefaultReconnectDelayHandler(object o, ReconnectDelayEventArgs args)
        {
            int jitter = _currentServerUri != null && _currentServerUri.Secure ? random.Next(opts.ReconnectJitterTLS) : random.Next(opts.ReconnectJitter);
            Thread.Sleep(opts.ReconnectWait + jitter);
        }

        // Try to reconnect using the option parameters.
        // This function assumes we are allowed to reconnect.
        //
        // NOTE: locks are manually acquired/released to parallel the NATS
        // go client
        private void doReconnect()
        {
            // We want to make sure we have the other watchers shutdown properly
            // here before we proceed past this point
            waitForExits();

            // FIXME(dlc) - We have an issue here if we have
            // outstanding flush points (pongs) and they were not
            // sent out, but are still in the pipe.

            // Hold manually release where needed below.

            var lockWasTaken = false;

            try
            {
                Monitor.Enter(mu, ref lockWasTaken);

                //Keep ref to any error before clearing.
                var errorForHandler = lastEx;
                lastEx = null;

                scheduleConnEvent(Opts.DisconnectedEventHandlerOrDefault, errorForHandler);

<<<<<<< HEAD
                
                int maxTries = Opts.MaxReconnect;
                IList<NatsUri> nuris = _srvListProvider.GetServersToTry(_currentServerUri);

                int tries = -1;
                int nidx = nuris.Count;
                NatsUri NextServerToTry()
                {
                    if (nidx >= nuris.Count)
                    {
                        ++tries;
                        nidx = 0;
=======
                Srv cur;
                int timesAllServersSeen = 0;
                bool doSleep = false;
                Srv first = null;
                while ((cur = srvProvider.SelectNextServer(Opts.MaxReconnect)) != null)
                {
                    // check if we've been through the list
                    if (first == null)
                    {
                        first = cur;
                    }
                    else if (cur == first)
                    {
                        timesAllServersSeen++;
                        doSleep = true;
>>>>>>> 12078453
                    }
                    else
                    {
                        nidx++;
                    }
                    return tries > maxTries ? null : nuris[nidx]; 
                }
                
                NatsUri cur;
                while ((cur = NextServerToTry()) != null)
                {
                    // first server after first tries loop
                    if (tries > 1 && nidx == 0)
                    {
                        try
                        {
                            opts?.ReconnectDelayHandler(this, new ReconnectDelayEventArgs(tries));
                        }
                        catch { /* ignored */ } 
                    }

                    _currentServerUri = cur;
                    lastEx = null;

                    if (lockWasTaken)
                    {
                        Monitor.Exit(mu);
                        lockWasTaken = false;
                    }

<<<<<<< HEAD
=======
                    if (doSleep)
                    {
                        try
                        {
                            opts?.ReconnectDelayHandler(this, new ReconnectDelayEventArgs(timesAllServersSeen - 1));
                        }
                        catch { } // swallow user exceptions
                    }

>>>>>>> 12078453
                    Monitor.Enter(mu, ref lockWasTaken);

                    if (isClosed())
                    {
                        break;
                    }

                    try
                    {
                        // try to create a new connection
                        if(!createConn(cur, out lastEx))
                        {
                            continue;
                        }
                    }
                    catch (Exception)
                    {
                        // not yet connected, retry and hold
                        // the lock.
                        lastEx = null;
                        continue;
                    }

                    // process our connect logic
                    try
                    {
                        processConnectInit(cur);
                    }
                    catch (Exception e)
                    {
                        lastEx = e;
                        status = ConnState.RECONNECTING;
                        continue;
                    }

                    try
                    {
                        // Send existing subscription state
                        resendSubscriptions();

                        // Now send off and clear pending buffer
                        flushReconnectPendingItems();
                    }
                    catch (Exception)
                    {
                        status = ConnState.RECONNECTING;
                        continue;
                    }

                    // We are reconnected.
                    stats.reconnects++;
                    status = ConnState.CONNECTED;

                    scheduleConnEvent(Opts.ReconnectedEventHandlerOrDefault);

                    // Release lock here, we will return below
                    if (lockWasTaken)
                    {
                        Monitor.Exit(mu);
                        lockWasTaken = false;
                    }

                    // Make sure to flush everything
                    // We have a corner case where the server we just
                    // connected to has failed as well - let the reader
                    // thread detect this and spawn another reconnect 
                    // thread to simplify locking.
                    try
                    {
                        Flush();
                    }
                    catch
                    {
                        // ignored
                    }

                    return;
                }

                // Call into close.. we have no more servers left..
                if (lastEx == null)
                    lastEx = new NATSNoServersException("Unable to reconnect");

                Close();
            }
            finally
            {
                if(lockWasTaken)
                    Monitor.Exit(mu);
            }
        }

        private bool isConnecting()
        {
            return (status == ConnState.CONNECTING);
        }

        private void processOpError(Exception e)
        {
            bool disconnected = false;

            lock (mu)
            {
                if (isConnecting() || isClosed() || isReconnecting())
                {
                    return;
                }

                if (Opts.AllowReconnect && status == ConnState.CONNECTED)
                {
                    processReconnect();
                }
                else
                {
                    processDisconnect();
                    disconnected = true;
                    lastEx = e;
                }
            }

            if (disconnected)
            {
                Close();
            }
        }

        private void readLoop()
        {
            // Stack based buffer.
            byte[] buffer = new byte[defaultReadLength];
            var parser = new Parser(this);
            int len;

            while (true)
            {
                try
                {
                    len = br.Read(buffer, 0, defaultReadLength);

                    // A length of zero can mean that the socket was closed
                    // locally by the application (Close) or the server
                    // gracefully closed the socket.  There are some cases
                    // on windows where a server could take an exit path that
                    // gracefully closes sockets.  Throw an exception so we
                    // can reconnect.  If the network stream has been closed
                    // by the client, processOpError will do the right thing
                    // (nothing).
                    if (len == 0)
                    {
                        if (disposedValue || State == ConnState.CLOSED)
                            break;

                        throw new NATSConnectionException("Server closed the connection.");
                    }

                    parser.parse(buffer, len);
                }
                catch (Exception e)
                {
                    if (State != ConnState.CLOSED)
                    {
                        processOpError(e);
                    }

                    break;
                }
            }
        }

        // deliverMsgs waits on the delivery channel shared with readLoop and processMsg.
        // It is used to deliver messages to asynchronous subscribers.
        internal void deliverMsgs(Channel<Msg> ch)
        {
            int batchSize;
            lock (mu)
            {
                batchSize = opts.subscriptionBatchSize;
            }

            // dispatch buffer
            Msg[] mm = new Msg[batchSize];

            while (true)
            {
                if (isClosed())
                    return;

                int delivered = ch.get(-1, mm);
                if (delivered == 0)
                {
                    // the channel has been closed, exit silently.
                    return;
                }

                // Note, this seems odd message having the sub process itself, 
                // but this is good for performance.
                for (int ii = 0; ii < delivered; ++ii)
                {
                    Msg m = mm[ii];
                    mm[ii] = null; // do not hold onto the Msg any longer than we need to
                    if (!m.sub.processMsg(m))
                    {
                        lock (mu)
                        {
                            removeSub(m.sub);
                        }
                    }
                }
            }
        }

        // Roll our own fast conversion - we know it's the right
        // encoding. 
        char[] convertToStrBuf = new char[MaxControlLineSize];

        // Since we know we don't need to decode the protocol string,
        // just copy the chars into bytes.  This increased
        // publish peformance by 30% as compared to Encoding.
        private int writeStringToBuffer(byte[] buffer, int offset, string value)
        {
            int length = value.Length;
            int end = offset + length;

            for (int i = 0; i < length; i++)
            {
                buffer[i+offset] = (byte)value[i];
            }

            return end;
        }

        #region Fast Unsigned Integer to UTF8 Conversion
        // Adapted from "C++ String Toolkit Library" using bit tricks
        // to avoid the string copy/reverse.
        /*
         *****************************************************************
         *                     String Toolkit Library                    *
         *                                                               *
         * Author: Arash Partow (2002-2017)                              *
         * URL: http://www.partow.net/programming/strtk/index.html       *
         *                                                               *
         * Copyright notice:                                             *
         * Free use of the String Toolkit Library is permitted under the *
         * guidelines and in accordance with the most current version of *
         * the MIT License.                                              *
         * http://www.opensource.org/licenses/MIT                        *
         *                                                               *
         *****************************************************************
        */

        static readonly byte[] rev_3digit_lut =
                           Encoding.UTF8.GetBytes(
                              "000001002003004005006007008009010011012013014015016017018019020021022023024"
                            + "025026027028029030031032033034035036037038039040041042043044045046047048049"
                            + "050051052053054055056057058059060061062063064065066067068069070071072073074"
                            + "075076077078079080081082083084085086087088089090091092093094095096097098099"
                            + "100101102103104105106107108109110111112113114115116117118119120121122123124"
                            + "125126127128129130131132133134135136137138139140141142143144145146147148149"
                            + "150151152153154155156157158159160161162163164165166167168169170171172173174"
                            + "175176177178179180181182183184185186187188189190191192193194195196197198199"
                            + "200201202203204205206207208209210211212213214215216217218219220221222223224"
                            + "225226227228229230231232233234235236237238239240241242243244245246247248249"
                            + "250251252253254255256257258259260261262263264265266267268269270271272273274"
                            + "275276277278279280281282283284285286287288289290291292293294295296297298299"
                            + "300301302303304305306307308309310311312313314315316317318319320321322323324"
                            + "325326327328329330331332333334335336337338339340341342343344345346347348349"
                            + "350351352353354355356357358359360361362363364365366367368369370371372373374"
                            + "375376377378379380381382383384385386387388389390391392393394395396397398399"
                            + "400401402403404405406407408409410411412413414415416417418419420421422423424"
                            + "425426427428429430431432433434435436437438439440441442443444445446447448449"
                            + "450451452453454455456457458459460461462463464465466467468469470471472473474"
                            + "475476477478479480481482483484485486487488489490491492493494495496497498499"
                            + "500501502503504505506507508509510511512513514515516517518519520521522523524"
                            + "525526527528529530531532533534535536537538539540541542543544545546547548549"
                            + "550551552553554555556557558559560561562563564565566567568569570571572573574"
                            + "575576577578579580581582583584585586587588589590591592593594595596597598599"
                            + "600601602603604605606607608609610611612613614615616617618619620621622623624"
                            + "625626627628629630631632633634635636637638639640641642643644645646647648649"
                            + "650651652653654655656657658659660661662663664665666667668669670671672673674"
                            + "675676677678679680681682683684685686687688689690691692693694695696697698699"
                            + "700701702703704705706707708709710711712713714715716717718719720721722723724"
                            + "725726727728729730731732733734735736737738739740741742743744745746747748749"
                            + "750751752753754755756757758759760761762763764765766767768769770771772773774"
                            + "775776777778779780781782783784785786787788789790791792793794795796797798799"
                            + "800801802803804805806807808809810811812813814815816817818819820821822823824"
                            + "825826827828829830831832833834835836837838839840841842843844845846847848849"
                            + "850851852853854855856857858859860861862863864865866867868869870871872873874"
                            + "875876877878879880881882883884885886887888889890891892893894895896897898899"
                            + "900901902903904905906907908909910911912913914915916917918919920921922923924"
                            + "925926927928929930931932933934935936937938939940941942943944945946947948949"
                            + "950951952953954955956957958959960961962963964965966967968969970971972973974"
                            + "975976977978979980981982983984985986987988989990991992993994995996997998999"
                            + "\0\0\0\0\0\0\0\0\0\0\0\0\0\0\0\0"
                         );

        static readonly byte[] rev_2digit_lut =
                                   Encoding.UTF8.GetBytes(
                                      "0001020304050607080910111213141516171819"
                                    + "2021222324252627282930313233343536373839"
                                    + "4041424344454647484950515253545556575859"
                                    + "6061626364656667686970717273747576777879"
                                    + "8081828384858687888990919293949596979899"
                                    + "\0\0\0\0\0\0\0\0\0\0\0\0\0\0\0\0"
                                );

        // Log(n) adapted from:
        // http://graphics.stanford.edu/~seander/bithacks.html#IntegerLog10
        static readonly int[] MultiplyDeBruijnBitPosition = new[]
            {
              0, 9, 1, 10, 13, 21, 2, 29, 11, 14, 16, 18, 22, 25, 3, 30,
              8, 12, 20, 28, 15, 17, 24, 7, 19, 27, 23, 6, 26, 5, 4, 31
            };

        static readonly int[] PowersOf10 = new[]
            { 1, 10, 100, 1000, 10000, 100000, 1000000, 10000000, 100000000, 1000000000 };

        // Fast conversion from an unsigned Int32 to a UTF8 string.
        // Assumes: non-negative.
        private int writeInt32ToBuffer(byte[] buffer, int offset, int value)
        {
            const int radix = 10;
            const int radix_sqr = radix * radix;
            const int radix_cube = radix * radix * radix;

            if (value >= 10)
            {
                // calculate Log10 to get the digit count (via Log2 and bit tricks)
                int v = value;
                v |= v >> 1;
                v |= v >> 2;
                v |= v >> 4;
                v |= v >> 8;
                v |= v >> 16;
                int lg2 = MultiplyDeBruijnBitPosition[(uint)(v * 0x07C4ACDD) >> 27];
                int t = (lg2 + 1) * 1233 >> 12;
                int lg10 = t - (value < PowersOf10[t] ? 1 : 0) + 1;

                // once we have the count of digits, start from the end of the output
                // number in the buffer
                int itr = offset + lg10;

                while (value >= radix_sqr)
                {
                    itr -= 3;
                    int temp_v = value / radix_cube;
                    int temp_off = 3 * (value - (temp_v * radix_cube));
                    buffer[itr]     = rev_3digit_lut[temp_off];
                    buffer[itr + 1] = rev_3digit_lut[temp_off + 1];
                    buffer[itr + 2] = rev_3digit_lut[temp_off + 2];
                    value = temp_v;
                }

                while (value >= radix)
                {
                    itr -= 2;
                    int temp_v = value / radix_sqr;
                    int temp_off = 2 * (value - (temp_v * radix_sqr));
                    buffer[itr]     = rev_2digit_lut[temp_off];
                    buffer[itr + 1] = rev_2digit_lut[temp_off + 1];
                    value = temp_v;
                }

                if (value != 0)
                {
                    buffer[--itr] = (byte)('0' + value);
                }

                return offset + lg10;
            }
            else
            {
                buffer[offset++] = (byte)('0' + value);
            }

            return offset;
        }

        #endregion

        // Finds the ends of each token in the argument buffer.
        private int[] argEnds = new int[5];
        private int setMsgArgsAryOffsets(byte[] buffer, long length)
        {
            if (convertToStrBuf.Length < length)
            {
                convertToStrBuf = new char[length];
            }

            int count = 0;
            int i = 0;

            // We support up to 5 elements in this protocol version
            for ( ; i < length && count < 5; i++)
            {
                convertToStrBuf[i] = (char)buffer[i];
                if (buffer[i] == ' ')
                {
                    argEnds[count] = i;
                    count++;
                }
            }

            argEnds[count] = i;
            count++;

            return count;
        }

        // Here we go ahead and convert the message args into
        // strings, numbers, etc.  The msgArg object is a temporary
        // place to hold them, until we create the message.
        //
        // These strings, once created, are never copied.
        internal void processHeaderMsgArgs(byte[] buffer, long length)
        {
            int argCount = setMsgArgsAryOffsets(buffer, length);

            switch (argCount)
            {
                case 4:
                    msgArgs.subject = new string(convertToStrBuf, 0, argEnds[0]);
                    msgArgs.sid = ToInt64(buffer, argEnds[0] + 1, argEnds[1]);
                    msgArgs.reply = null;
                    msgArgs.hdr = (int)ToInt64(buffer, argEnds[1] + 1, argEnds[2]);
                    msgArgs.size = (int)ToInt64(buffer, argEnds[2] + 1, argEnds[3]);
                    break;
                case 5:
                    msgArgs.subject = new string(convertToStrBuf, 0, argEnds[0]);
                    msgArgs.sid = ToInt64(buffer, argEnds[0] + 1, argEnds[1]);
                    msgArgs.reply = new string(convertToStrBuf, argEnds[1] + 1, argEnds[2] - argEnds[1] - 1);
                    msgArgs.hdr = (int)ToInt64(buffer, argEnds[2] + 1, argEnds[3]);
                    msgArgs.size = (int)ToInt64(buffer, argEnds[3] + 1, argEnds[4]);
                    break;
                default:
                    throw new NATSException("Unable to parse message arguments: " + Encoding.UTF8.GetString(buffer, 0, (int)length));
            }

            if (msgArgs.size < 0)
            {
                throw new NATSException("Invalid Message - Bad or Missing Size: " + Encoding.UTF8.GetString(buffer, 0, (int)length));
            }
            if (msgArgs.sid < 0)
            {
                throw new NATSException("Invalid Message - Bad or Missing Sid: " + Encoding.UTF8.GetString(buffer, 0, (int)length));
            }
            if (msgArgs.hdr < 0 || msgArgs.hdr > msgArgs.size)
            {
                throw new NATSException("Invalid Message - Bad or Missing Header Size: " + Encoding.UTF8.GetString(buffer, 0, (int)length));
            }
        }

        // Same as above, except when we know there is no header.
        internal void processMsgArgs(byte[] buffer, long length)
        {
            int argCount = setMsgArgsAryOffsets(buffer, length);
            msgArgs.hdr = 0;

            switch (argCount)
            {
                case 3:
                    msgArgs.subject = new string(convertToStrBuf, 0, argEnds[0]);
                    msgArgs.sid = ToInt64(buffer, argEnds[0] + 1, argEnds[1]);
                    msgArgs.reply = null;
                    msgArgs.size = (int)ToInt64(buffer, argEnds[1] + 1, argEnds[2]);
                    break;
                case 4:
                    msgArgs.subject = new string(convertToStrBuf, 0, argEnds[0]);
                    msgArgs.sid = ToInt64(buffer, argEnds[0] + 1, argEnds[1]);
                    msgArgs.reply = new string(convertToStrBuf, argEnds[1] + 1, argEnds[2] - argEnds[1] - 1);
                    msgArgs.size = (int)ToInt64(buffer, argEnds[2] + 1, argEnds[3]);
                    break;
                default:
                    throw new NATSException("Unable to parse message arguments: " + Encoding.UTF8.GetString(buffer, 0, (int)length));
            }

            if (msgArgs.size < 0)
            {
                throw new NATSException("Invalid Message - Bad or Missing Size: " + Encoding.UTF8.GetString(buffer, 0, (int)length));
            }
            if (msgArgs.sid < 0)
            {
                throw new NATSException("Invalid Message - Bad or Missing Sid: " + Encoding.UTF8.GetString(buffer, 0, (int)length));
            }
        }

        // A simple ToInt64.
        // Assumes: positive integers.
        static long ToInt64(byte[] buffer, int start, int end)
        {
            int length = end - start;
            switch (length)
            {
                case 0:
                    return 0;
                case 1:
                    return buffer[start] - '0';
                case 2:
                    return 10 * (buffer[start] - '0') 
                         + (buffer[start + 1] - '0');
                case 3:
                    return 100 * (buffer[start] - '0')
                         + 10 * (buffer[start + 1] - '0')
                         + (buffer[start + 2] - '0');
                case 4:
                    return 1000 * (buffer[start] - '0')
                         + 100 * (buffer[start + 1] - '0')
                         + 10 * (buffer[start + 2] - '0')
                         + (buffer[start + 3] - '0');
                case 5:
                    return 10000 * (buffer[start] - '0')
                         + 1000 * (buffer[start + 1] - '0')
                         + 100 * (buffer[start + 2] - '0')
                         + 10 * (buffer[start + 3] - '0')
                         + (buffer[start + 4] - '0');
                case 6:
                    return 100000 * (buffer[start] - '0')
                         + 10000 * (buffer[start + 1] - '0')
                         + 1000 * (buffer[start + 2] - '0')
                         + 100 * (buffer[start + 3] - '0')
                         + 10 * (buffer[start + 4] - '0')
                         + (buffer[start + 5] - '0');
                default:
                    if (length < 0)
                        throw new ArgumentOutOfRangeException("end");
                    break;
            }

            long value = 0L;

            int i = start;
            while (i < end)
            {
                value *= 10L;
                value += (buffer[i++] - '0');
            }

            return value;
        }


        // processMsg is called by parse and will place the msg on the
        // appropriate channel for processing. All subscribers have their
        // their own channel. If the channel is full, the connection is
        // considered a slow subscriber.
        internal void processMsg(byte[] msgBytes, long length)
        {
            bool maxReached = false;
            Subscription s;

            lock (mu)
            {
                stats.inMsgs++;
                stats.inBytes += length;

                if (!subs.TryGetValue(msgArgs.sid, out s))
                    return; // this can happen when a subscriber is unsubscribing.

                lock (s.mu)
                {
                    maxReached = s.tallyMessage(length);
                    if (maxReached == false)
                    {
                        Msg msg = msgArgs.reply != null && msgArgs.reply.StartsWith(JetStreamConstants.JsAckSubjectPrefix)
                            ? new JetStreamMsg(this, msgArgs, s, msgBytes, length)
                            : new Msg(msgArgs, s, msgBytes, length);

                        s.addMessage(msg);
                    } // maxreached == false

                } // lock s.mu

                if (maxReached)
                    removeSub(s);

            } // lock conn.mu
        }

        // processSlowConsumer will set SlowConsumer state and fire the
        // async error handler if registered.
        internal void processSlowConsumer(Subscription s)
        {
            lastEx = new NATSSlowConsumerException();
            if (!s.sc)
            {
                callbackScheduler.Add(
                    () => { opts.AsyncErrorEventHandlerOrDefault(this, new ErrEventArgs(this, s, "Slow Consumer")); }
                );
            }
            s.sc = true;
        }

        private void kickFlusher()
        {
            lock (flusherLock)
            {
                if (!flusherKicked)
                    Monitor.Pulse(flusherLock);

                flusherKicked = true;
            }
        }

        private bool waitForFlusherKick()
        {
            lock (flusherLock)
            {
                if (flusherDone == true)
                    return false;

                // if kicked before we get here meantime, skip
                // waiting.
                if (!flusherKicked)
                {
                    // A spurious wakeup here is OK - we'll just do
                    // an earlier flush.
                    Monitor.Wait(flusherLock);
                }

                flusherKicked = false;
            }

            return true;
        }

        private void setFlusherDone(bool value)
        {
            lock (flusherLock)
            {
                flusherDone = value;

                if (flusherDone)
                    kickFlusher();
            }
        }

        private bool isFlusherDone()
        {
            lock (flusherLock)
            {
                return flusherDone;
            }
        }

        // flusher is a separate task that will process flush requests for the write
        // buffer. This allows coalescing of writes to the underlying socket.
        private void flusher()
        {
            setFlusherDone(false);

            if (conn.Connected == false)
            {
                return;
            }

            while (!isFlusherDone())
            {
                bool val = waitForFlusherKick();
                if (val == false)
                    return;

                lock (mu)
                {
                    if (!isConnected())
                        return;

                    if (bw.CanWrite)
                    {
                        try
                        {
                            bw.Flush();
                        }
                        catch (Exception) {  /* ignore */ }
                    }
                }

                // Yield for a millisecond.  This reduces resource contention,
                // increasing throughput by about 50%.
                Thread.Sleep(1);
            }
        }

        // processPing will send an immediate pong protocol response to the
        // server. The server uses this mechanism to detect dead clients.
        internal void processPing()
        {
            sendProto(PONG_P_BYTES, PONG_P_BYTES_LEN);
        }

        // processPong is used to process responses to the client's ping
        // messages. We use pings for the flush mechanism as well.
        internal void processPong()
        { 
            if (pongs.TryDequeue(out var ch))
                ch?.add(true);

            Interlocked.Exchange(ref pout, 0);
        }

        // processOK is a placeholder for processing OK messages.
        internal void processOK()
        {
            // NOOP;
            return;
        }

        // processInfo is used to parse the info messages sent
        // from the server.
        // Caller must lock.
        internal void processInfo(string json, bool notify)
        {
            if (json == null || IC._EMPTY_.Equals(json))
            {
                return;
            }

            info = new ServerInfo(json);
            var serverAdded = _srvListProvider.AcceptDiscoveredServers(info.ConnectURLs);
            if (notify && serverAdded)
            {
                scheduleConnEvent(opts.ServerDiscoveredEventHandlerOrDefault);
            }

            if (notify && info.LameDuckMode)
            {
                scheduleConnEvent(opts.LameDuckModeEventHandlerOrDefault);
            }
        }

        internal void processAsyncInfo(byte[] jsonBytes, int length)
        {
            lock (mu)
            {
                processInfo(Encoding.UTF8.GetString(jsonBytes, 0, length), true);
            }
        }

        /// <summary>
        /// Gets the last <see cref="Exception"/> encountered by this instance,
        /// otherwise <c>null</c>.
        /// </summary>
        public Exception LastError
        {
            get
            {
                return this.lastEx;
            }
        }

        // processErr processes any error messages from the server and
        // sets the connection's lastError.
        internal void processErr(MemoryStream errorStream)
        {
            bool invokeDelegates = false;
            Exception ex = null;

            string s = getNormalizedError(errorStream);

            if (IC.STALE_CONNECTION.Equals(s))
            {
                processOpError(new NATSStaleConnectionException());
            }
            else if (IC.AUTH_TIMEOUT.Equals(s))
            {
                // Protect against a timing issue where an authoriztion error
                // is handled before the connection close from the server.
                // This can happen in reconnect scenarios.
                processOpError(new NATSConnectionException(IC.AUTH_TIMEOUT));
            }
            else
            {
                ex = new NATSException("Error from processErr(): " + s);
                lock (mu)
                {
                    lastEx = ex;

                    if (status != ConnState.CONNECTING)
                    {
                        invokeDelegates = true;
                    }
                }

                close(ConnState.CLOSED, invokeDelegates, ex);
            }
        }

        // getNormalizedError extracts a string from a MemoryStream, then normalizes it
        // by removing leading and trailing spaces and quotes, and converting to lowercase
        private string getNormalizedError(MemoryStream errorStream)
        {
            string s = Encoding.UTF8.GetString(errorStream.ToArray(), 0, (int)errorStream.Position);
            return s.Trim('\'', '"', ' ', '\t', '\r', '\n').ToLower();
        }

        // Use low level primitives to build the protocol for the publish
        // message.
        //
        // HPUB<SUBJ>[REPLY] <HDR_LEN> <TOT_LEN>
        // <HEADER><PAYLOAD>
        // For example:
        // HPUB SUBJECT REPLY 23 30␍␊NATS/1.0␍␊Header: X␍␊␍␊PAYLOAD␍␊
        // HPUB SUBJECT REPLY 23 23␍␊NATS/1.0␍␊Header: X␍␊␍␊␍␊
        private void WriteHPUBProto(byte[] dst, string subject, string reply, int headerSize, int msgSize,
            out int length, out int offset)
        {
            // skip past the predefined "HPUB "
            int index = HPUB_P_BYTES_LEN;

            // Subject
            index = writeStringToBuffer(dst, index, subject);

            if (reply != null)
            {
                // " REPLY"
                dst[index] = (byte)' ';
                index++;

                index = writeStringToBuffer(dst, index, reply);
            }

            // " HEADERSIZE"
            dst[index] = (byte)' ';
            index++;
            index = writeInt32ToBuffer(dst, index, headerSize);

            // " TOTALSIZE"
            dst[index] = (byte)' ';
            index++;
            index = writeInt32ToBuffer(dst, index, msgSize+headerSize);

            // "\r\n"
            dst[index] = CRLF_BYTES[0];
            dst[index + 1] = CRLF_BYTES[1];
            if (CRLF_BYTES_LEN > 2)
            {
                for (int i = 2; i < CRLF_BYTES_LEN; ++i)
                    dst[index + i] = CRLF_BYTES[i];
            }
            index += CRLF_BYTES_LEN;

            length = index;
            offset = 0;
        }

        // The pubProtoBuf will always start with HPUB... with the
        // rest of the protocol representing a standard publish or
        // header publish.  If a standard publish, we must skip the H
        // to create a PUB protocol message, and reduce the length.
        // We write as if it's a HPUB, but adjust the returned offset
        // and length so the future write will ignore the H.
        private void WritePUBProto(byte[] dst, string subject, string reply, int msgSize,
            out int length, out int offset)
        {
            // skip past the predefined "HPUB "
            int index = HPUB_P_BYTES_LEN;

            // Subject
            index = writeStringToBuffer(dst, index, subject);

            if (reply != null)
            {
                // " REPLY"
                dst[index] = (byte)' ';
                index++;

                index = writeStringToBuffer(dst, index, reply);
            }

            // " "
            dst[index] = (byte)' ';
            index++;

            // " SIZE"
            index = writeInt32ToBuffer(dst, index, msgSize);

            // "\r\n"
            dst[index] = CRLF_BYTES[0];
            dst[index + 1] = CRLF_BYTES[1];
            if (CRLF_BYTES_LEN > 2)
            {
                for (int i = 2; i < CRLF_BYTES_LEN; ++i)
                    dst[index + i] = CRLF_BYTES[i];
            }
            index += CRLF_BYTES_LEN;

            length = index-1;
            offset = 1;
        }

        // publish is the internal function to publish messages to a nats-server.
        // Sends a protocol data message by queueing into the bufio writer
        // and kicking the flush go routine. These writes should be protected.
        internal void PublishImpl(string subject, string reply, MsgHeader inHeaders, byte[] data, int offset, int? inCount, bool flushBuffer)
        {
            if (string.IsNullOrWhiteSpace(subject))
            {
                throw new NATSBadSubscriptionException();
            }

            int count = 0;
            if (data != null)
            {
                if (offset < 0)
                {
                    throw new ArgumentOutOfRangeException("offset");
                }
                int len = data.Length;
                count = inCount ?? len; 
                if (count < 0)
                {
                    throw new ArgumentOutOfRangeException("count");
                }
                if (len - offset < count)
                {
                    throw new ArgumentException("Invalid offset and count for supplied data");
                }
            }

            byte[] headers = null;
            if (inHeaders != null)
            {
                if (!info.HeadersSupported)
                {
                    throw new NATSNotSupportedException("Headers are not supported by the server.");
                }
                headers = inHeaders.ToByteArray();
            }

            lock (mu)
            {
                if (isClosed())
                    throw new NATSConnectionClosedException();

                if (isDrainingPubs())
                    throw new NATSConnectionDrainingException();

                // Proactively reject payloads over the threshold set by server.
                if (count > info.MaxPayload)
                    throw new NATSMaxPayloadException();

                if (lastEx != null)
                    throw lastEx;

                ensurePublishProtocolBuffer(subject, reply);

                // protoLen and protoOffset provide a length and offset for
                // copying the publish protocol buffer.  This is to avoid extra
                // copies or use of multiple publish protocol buffers.
                int protoLen;
                int protoOffset;
                if (headers != null)
                {
                    WriteHPUBProto(pubProtoBuf, subject, reply, headers.Length, count, out protoLen, out protoOffset);
                }
                else
                {
                    WritePUBProto(pubProtoBuf, subject, reply, count, out protoLen, out protoOffset);
                }

                // Check if we are reconnecting, and if so check if
                // we have exceeded our reconnect outbound buffer limits.
                // Don't use IsReconnecting to avoid locking.
                if (status == ConnState.RECONNECTING)
                {
                    int rbsize = opts.ReconnectBufferSize;
                    if (rbsize != 0)
                    {
                        if (rbsize == -1)
                            throw new NATSReconnectBufferException("Reconnect buffering has been disabled.");

                        if (flushBuffer)
                            bw.Flush();
                        else
                            kickFlusher();

                        if (pending != null && bw.Position + count + protoLen > rbsize)
                            throw new NATSReconnectBufferException("Reconnect buffer exceeded.");
                    }
                }

                bw.Write(pubProtoBuf, protoOffset, protoLen);

                if (headers != null)
                {
                    bw.Write(headers, 0, headers.Length);
                    stats.outBytes += headers.Length;
                }

                if (data != null)
                {
                    bw.Write(data, offset, count);
                }

                bw.Write(CRLF_BYTES, 0, CRLF_BYTES_LEN);

                stats.outMsgs++;
                stats.outBytes += count;

                if (flushBuffer)
                {
                    bw.Flush();
                }
                else
                {
                    kickFlusher();
                }
            }

        } // publish

        /// <summary>
        /// Publishes <paramref name="data"/> to the given <paramref name="subject"/>.
        /// </summary>
        /// <param name="subject">The subject to publish <paramref name="data"/> to over
        /// the current connection.</param>
        /// <param name="data">An array of type <see cref="Byte"/> that contains the data to publish
        /// to the connected NATS server.</param>
        /// <exception cref="NATSBadSubscriptionException"><paramref name="subject"/> is 
        /// <c>null</c> or entirely whitespace.</exception>
        /// <exception cref="NATSMaxPayloadException"><paramref name="data"/> exceeds the maximum payload size
        /// supported by the NATS server.</exception>
        /// <exception cref="NATSConnectionClosedException">The <see cref="Connection"/> is closed.</exception>
        /// <exception cref="NATSException">There was an unexpected exception performing an internal NATS call
        /// while publishing. See <see cref="Exception.InnerException"/> for more details.</exception>
        /// <exception cref="IOException">There was a failure while writing to the network.</exception>
        public void Publish(string subject, byte[] data)
        {
            PublishImpl(subject, null, null, data, 0, null, false);
        }

        /// <summary>
        /// Publishes <paramref name="data"/> to the given <paramref name="subject"/>.
        /// </summary>
        /// <param name="subject">The subject to publish <paramref name="data"/> to over
        /// the current connection.</param>
        /// <param name="headers">Optional headers to publish with the message.</param>
        /// <param name="data">An array of type <see cref="Byte"/> that contains the data to publish
        /// to the connected NATS server.</param>
        /// <exception cref="NATSBadSubscriptionException"><paramref name="subject"/> is 
        /// <c>null</c> or entirely whitespace.</exception>
        /// <exception cref="NATSMaxPayloadException"><paramref name="data"/> exceeds the maximum payload size
        /// supported by the NATS server.</exception>
        /// <exception cref="NATSConnectionClosedException">The <see cref="Connection"/> is closed.</exception>
        /// <exception cref="NATSException">There was an unexpected exception performing an internal NATS call
        /// while publishing. See <see cref="Exception.InnerException"/> for more details.</exception>
        /// <exception cref="IOException">There was a failure while writing to the network.</exception>
        public void Publish(string subject, MsgHeader headers, byte[] data)
        {
            PublishImpl(subject, null, headers, data, 0, null, false);
        }

        /// <summary>
        /// Publishes a sequence of bytes from <paramref name="data"/> to the given <paramref name="subject"/>.
        /// </summary>
        /// <param name="subject">The subject to publish <paramref name="data"/> to over
        /// the current connection.</param>
        /// <param name="data">An array of type <see cref="Byte"/> that contains the data to publish
        /// to the connected NATS server.</param>
        /// <param name="offset">The zero-based byte offset in <paramref name="data"/> at which to begin publishing
        /// bytes to the subject.</param>
        /// <param name="count">The number of bytes to be published to the subject.</param>
        /// <seealso cref="IConnection.Publish(string, byte[])"/>
        public void Publish(string subject, byte[] data, int offset, int count)
        {
            PublishImpl(subject, null, null, data, offset, count, false);
        }

        /// <summary>
        /// Publishes a sequence of bytes from <paramref name="data"/> to the given <paramref name="subject"/>.
        /// </summary>
        /// <param name="subject">The subject to publish <paramref name="data"/> to over
        /// the current connection.</param>
        /// <param name="headers">Optional headers to publish with the message.</param>
        /// <param name="data">An array of type <see cref="Byte"/> that contains the data to publish
        /// to the connected NATS server.</param>
        /// <param name="offset">The zero-based byte offset in <paramref name="data"/> at which to begin publishing
        /// bytes to the subject.</param>
        /// <param name="count">The number of bytes to be published to the subject.</param>
        /// <seealso cref="IConnection.Publish(string, byte[])"/>
        public void Publish(string subject, MsgHeader headers, byte[] data, int offset, int count)
        {
            PublishImpl(subject, null, headers, data, offset, count, false);
        }

        /// <summary>
        /// Publishes <paramref name="data"/> to the given <paramref name="subject"/>.
        /// </summary>
        /// <param name="subject">The subject to publish <paramref name="data"/> to over
        /// the current connection.</param>
        /// <param name="reply">An optional reply subject.</param>
        /// <param name="data">An array of type <see cref="Byte"/> that contains the data to publish
        /// to the connected NATS server.</param>
        /// <exception cref="NATSBadSubscriptionException"><paramref name="subject"/> is <c>null</c> or
        /// entirely whitespace.</exception>
        /// <exception cref="NATSMaxPayloadException"><paramref name="data"/> exceeds the maximum payload size 
        /// supported by the NATS server.</exception>
        /// <exception cref="NATSConnectionClosedException">The <see cref="Connection"/> is closed.</exception>
        /// <exception cref="NATSException">There was an unexpected exception performing an internal NATS call
        /// while publishing. See <see cref="Exception.InnerException"/> for more details.</exception>
        /// <exception cref="IOException">There was a failure while writing to the network.</exception>
        public void Publish(string subject, string reply, byte[] data)
        {
            PublishImpl(subject, reply, null, data, 0, null, false);
        }

        /// <summary>
        /// Publishes <paramref name="data"/> to the given <paramref name="subject"/>.
        /// </summary>
        /// <param name="subject">The subject to publish <paramref name="data"/> to over
        /// the current connection.</param>
        /// <param name="reply">An optional reply subject.</param>
        /// <param name="headers">Optional headers to publish with the message.</param>
        /// <param name="data">An array of type <see cref="Byte"/> that contains the data to publish
        /// to the connected NATS server.</param>
        /// <exception cref="NATSBadSubscriptionException"><paramref name="subject"/> is <c>null</c> or
        /// entirely whitespace.</exception>
        /// <exception cref="NATSMaxPayloadException"><paramref name="data"/> exceeds the maximum payload size 
        /// supported by the NATS server.</exception>
        /// <exception cref="NATSConnectionClosedException">The <see cref="Connection"/> is closed.</exception>
        /// <exception cref="NATSException">There was an unexpected exception performing an internal NATS call
        /// while publishing. See <see cref="Exception.InnerException"/> for more details.</exception>
        /// <exception cref="IOException">There was a failure while writing to the network.</exception>
        public void Publish(string subject, string reply, MsgHeader headers, byte[] data)
        {
            PublishImpl(subject, reply, headers, data, 0, null, false);
        }

        /// <summary>
        /// Publishes a sequence of bytes from <paramref name="data"/> to the given <paramref name="subject"/>.
        /// </summary>
        /// <param name="subject">The subject to publish <paramref name="data"/> to over
        /// the current connection.</param>
        /// <param name="reply">An optional reply subject.</param>
        /// <param name="data">An array of type <see cref="Byte"/> that contains the data to publish
        /// to the connected NATS server.</param>
        /// <param name="offset">The zero-based byte offset in <paramref name="data"/> at which to begin publishing
        /// bytes to the subject.</param>
        /// <param name="count">The number of bytes to be published to the subject.</param>
        /// <seealso cref="IConnection.Publish(string, byte[])"/>
        public void Publish(string subject, string reply, byte[] data, int offset, int count)
        {
            PublishImpl(subject, reply, null, data, offset, count, false);
        }

        /// <summary>
        /// Publishes a sequence of bytes from <paramref name="data"/> to the given <paramref name="subject"/>.
        /// </summary>
        /// <param name="subject">The subject to publish <paramref name="data"/> to over
        /// the current connection.</param>
        /// <param name="reply">An optional reply subject.</param>
        /// <param name="headers">Optional headers to publish with the message.</param>
        /// <param name="data">An array of type <see cref="Byte"/> that contains the data to publish
        /// to the connected NATS server.</param>
        /// <param name="offset">The zero-based byte offset in <paramref name="data"/> at which to begin publishing
        /// bytes to the subject.</param>
        /// <param name="count">The number of bytes to be published to the subject.</param>
        /// <seealso cref="IConnection.Publish(string, byte[])"/>
        public void Publish(string subject, string reply, MsgHeader headers, byte[] data, int offset, int count)
        {
            PublishImpl(subject, reply, headers, data, offset, count, false);
        }

        /// <summary>
        /// Publishes a <see cref="Msg"/> instance, which includes the subject, an optional reply, and an
        /// optional data field.
        /// </summary>
        /// <param name="msg">A <see cref="Msg"/> instance containing the subject, optional reply, and data to publish
        /// to the NATS server.</param>
        /// <exception cref="ArgumentNullException"><paramref name="msg"/> is <c>null</c>.</exception>
        /// <exception cref="NATSBadSubscriptionException">The <see cref="Msg.Subject"/> property of
        /// <paramref name="msg"/> is <c>null</c> or entirely whitespace.</exception>
        /// <exception cref="NATSMaxPayloadException">The <see cref="Msg.Data"/> property of <paramref name="msg"/> 
        /// exceeds the maximum payload size supported by the NATS server.</exception>
        /// <exception cref="NATSConnectionClosedException">The <see cref="Connection"/> is closed.</exception>
        /// <exception cref="NATSException">There was an unexpected exception performing an internal NATS call 
        /// while publishing. See <see cref="Exception.InnerException"/> for more details.</exception>
        /// <exception cref="IOException">There was a failure while writing to the network.</exception>
        public void Publish(Msg msg)
        {
            if (msg == null)
            {
                throw new ArgumentNullException("msg");
            }
            PublishImpl(msg.Subject, msg.Reply, msg.header, msg.Data, 0, null, false);
        }

        private void RemoveOutstandingRequest(string requestId)
        {
            lock (mu)
            {
                waitingRequests.Remove(requestId);
            }
        }

        private static bool IsNoRespondersMsg(Msg m)
        {
            return m != null && m.HasStatus && m.Status.IsNoResponders();
        }

        private void RequestResponseHandler(object sender, MsgHandlerEventArgs args)
        {
            InFlightRequest request;
            bool isClosed;

            if (args.Message == null)
                return;

            var subject = args.Message.Subject;

            lock (mu)
            {
                // if it's a typical response, process normally.
                if (subject.StartsWith(globalRequestInbox))
                {
                    //               \
                    //               \/
                    //  _INBOX.<nuid>.<requestId>
                    var requestId = subject.Substring(globalRequestInbox.Length + 1);
                    if (!waitingRequests.TryGetValue(requestId, out request))
                        return;
                }
                else
                {
                    // We have a jetstream subject (remapped), so if there's only one
                    // request assume we're OK and handle it.
                    if (waitingRequests.Count == 1)
                    {
                        InFlightRequest[] values = new InFlightRequest[1];
                        waitingRequests.Values.CopyTo(values, 0);
                        request = values[0];

                    }
                    else
                    {
                        // if we get here, we have multiple outsanding jetstream
                        // requests.  We can't tell which is which we'll punt.
                        return;
                    }
                }

                isClosed = this.isClosed();
            }

            if (!isClosed)
            {
                if (IsNoRespondersMsg(args.Message))
                {
                    request.Waiter.TrySetException(new NATSNoRespondersException());
                }
                else
                {
                    request.Waiter.TrySetResult(args.Message);
                }
            }
            else
            {
                request.Waiter.TrySetCanceled();
            }
            request.Dispose();
        }

        private InFlightRequest setupRequest(int timeout, CancellationToken token)
        {
            var requestId = Interlocked.Increment(ref nextRequestId);
            if (requestId < 0) //Check if recycled
                requestId = (requestId + long.MaxValue + 1);

            var request = new InFlightRequest(requestId.ToString(CultureInfo.InvariantCulture), token, timeout, RemoveOutstandingRequest);
            request.Waiter.Task.ContinueWith(t => GC.KeepAlive(t.Exception), TaskContinuationOptions.OnlyOnFaulted);

            lock (mu)
            {
                // We shouldn't ever get an Argument exception because the ID is incrementing
                // and since this is performant sensitive code, skipping an existence check.
                waitingRequests.Add(request.Id, request);

                if (globalRequestSubscription != null)
                    return request;

                if (globalRequestSubscription == null)
                    globalRequestSubscription = subscribeAsync(string.Concat(globalRequestInbox, ".*"), null,
                        RequestResponseHandler);
            }

            return request;
        }

        internal Msg RequestSyncImpl(string subject, MsgHeader headers, byte[] data, int offset, int? count, int timeout)
        {
            if (string.IsNullOrWhiteSpace(subject))
                throw new NATSBadSubscriptionException();
            
            // a timeout of 0 will never succeed - do not allow it.
            if (timeout == 0)
                throw new ArgumentException("Timeout must not be 0.", nameof(timeout));

            // offset/count checking covered by publish
            Msg m;
            if (opts.UseOldRequestStyle)
            {
                m = OldRequestImpl(subject, headers, data, offset, count, timeout);
            }
            else
            {

                using (var request = setupRequest(timeout, CancellationToken.None))
                {
                    request.Token.ThrowIfCancellationRequested();

                    PublishImpl(subject, string.Concat(globalRequestInbox, ".", request.Id), headers, data, offset, count, true);

                    m = request.Waiter.Task.GetAwaiter().GetResult();
                }
            }

            if (IsNoRespondersMsg(m))
            {
                throw new NATSNoRespondersException();
            }

            return m;
        }

        private async Task<Msg> RequestAsyncImpl(string subject, MsgHeader headers, byte[] data, int offset, int? count, int timeout, CancellationToken token)
        {
            if (string.IsNullOrWhiteSpace(subject))
                throw new NATSBadSubscriptionException();

            // a timeout of 0 will never succeed - do not allow it.
            if (timeout == 0)
                throw new ArgumentException("Timeout must not be 0.", nameof(timeout));

            // offset/count checking covered by publish

            if (opts.UseOldRequestStyle)
                return await OldRequestAsyncImpl(subject, headers, data, offset, count, timeout, token).ConfigureAwait(false);

            using (var request = setupRequest(timeout, token))
            {
                request.Token.ThrowIfCancellationRequested();

                PublishImpl(subject, string.Concat(globalRequestInbox, ".", request.Id), headers, data, offset, count, true);

                // InFlightRequest links the token cancellation
                return await request.Waiter.Task.ConfigureAwait(false);
            }
        }

        private Msg OldRequestImpl(string subject, MsgHeader headers, byte[] data, int offset, int? count, int timeout)
        {
            var inbox = NewInbox();

            using (var s = subscribeSync(inbox, null))
            {
                s.AutoUnsubscribe(1);

                PublishImpl(subject, inbox, headers, data, offset, count, true);
                var m = s.NextMessage(timeout);
                s.unsubscribe(false);

                if (IsNoRespondersMsg(m))
                {
                    throw new NATSNoRespondersException();
                }

                return m;
            }
        }

        /// <summary>
        /// Sends a request payload and returns the response <see cref="Msg"/>, or throws
        /// <see cref="NATSTimeoutException"/> if the <paramref name="timeout"/> expires.
        /// </summary>
        /// <remarks>
        /// <see cref="Request(string, byte[])"/> will create an unique inbox for this request, sharing a single
        /// subscription for all replies to this <see cref="Connection"/> instance. However, if 
        /// <see cref="Options.UseOldRequestStyle"/> is set, each request will have its own underlying subscription. 
        /// The old behavior is not recommended as it may cause unnecessary overhead on connected NATS servers.
        /// </remarks>
        /// <param name="subject">The subject to publish <paramref name="data"/> to over
        /// the current connection.</param>
        /// <param name="data">An array of type <see cref="Byte"/> that contains the request data to publish
        /// to the connected NATS server.</param>
        /// <param name="timeout">The number of milliseconds to wait.</param>
        /// <returns>A <see cref="Msg"/> with the response from the NATS server.</returns>
        /// <exception cref="ArgumentOutOfRangeException"><paramref name="timeout"/> is less than or equal to zero 
        /// (<c>0</c>).</exception>
        /// <exception cref="NATSBadSubscriptionException"><paramref name="subject"/> is <c>null</c> or
        /// entirely whitespace.</exception>
        /// <exception cref="NATSMaxPayloadException"><paramref name="data"/> exceeds the maximum payload size 
        /// supported by the NATS server.</exception>
        /// <exception cref="NATSConnectionClosedException">The <see cref="Connection"/> is closed.</exception>
        /// <exception cref="NATSTimeoutException">A timeout occurred while sending the request or receiving the 
        /// response.</exception>
        /// <exception cref="NATSNoRespondersException">No responders are available for this request.</exception>
        /// <exception cref="NATSException">There was an unexpected exception performing an internal NATS call
        /// while executing the request. See <see cref="Exception.InnerException"/> for more details.</exception>
        /// <exception cref="IOException">There was a failure while writing to the network.</exception>
        public Msg Request(string subject, byte[] data, int timeout)
        {
            return RequestSyncImpl(subject, null, data, 0, null, timeout);
        }

        /// <summary>
        /// Sends a request payload and returns the response <see cref="Msg"/>, or throws
        /// <see cref="NATSTimeoutException"/> if the <paramref name="timeout"/> expires.
        /// </summary>
        /// <remarks>
        /// <see cref="Request(string, byte[])"/> will create an unique inbox for this request, sharing a single
        /// subscription for all replies to this <see cref="Connection"/> instance. However, if 
        /// <see cref="Options.UseOldRequestStyle"/> is set, each request will have its own underlying subscription. 
        /// The old behavior is not recommended as it may cause unnecessary overhead on connected NATS servers.
        /// </remarks>
        /// <param name="subject">The subject to publish <paramref name="data"/> to over
        /// the current connection.</param>
        /// <param name="headers">Optional headers to publish with the message.</param>
        /// <param name="data">An array of type <see cref="Byte"/> that contains the request data to publish
        /// to the connected NATS server.</param>
        /// <param name="timeout">The number of milliseconds to wait.</param>
        /// <returns>A <see cref="Msg"/> with the response from the NATS server.</returns>
        /// <exception cref="ArgumentOutOfRangeException"><paramref name="timeout"/> is less than or equal to zero 
        /// (<c>0</c>).</exception>
        /// <exception cref="NATSBadSubscriptionException"><paramref name="subject"/> is <c>null</c> or
        /// entirely whitespace.</exception>
        /// <exception cref="NATSMaxPayloadException"><paramref name="data"/> exceeds the maximum payload size 
        /// supported by the NATS server.</exception>
        /// <exception cref="NATSConnectionClosedException">The <see cref="Connection"/> is closed.</exception>
        /// <exception cref="NATSTimeoutException">A timeout occurred while sending the request or receiving the 
        /// response.</exception>
        /// <exception cref="NATSNoRespondersException">No responders are available for this request.</exception>
        /// <exception cref="NATSException">There was an unexpected exception performing an internal NATS call
        /// while executing the request. See <see cref="Exception.InnerException"/> for more details.</exception>
        /// <exception cref="IOException">There was a failure while writing to the network.</exception>
        public Msg Request(string subject, MsgHeader headers, byte[] data, int timeout)
        {
            return RequestSyncImpl(subject, headers, data, 0, null, timeout);
        }

        /// <summary>
        /// Sends a sequence of bytes as the request payload and returns the response <see cref="Msg"/>, or throws
        /// <see cref="NATSTimeoutException"/> if the <paramref name="timeout"/> expires.
        /// </summary>
        /// <remarks>
        /// <see cref="Request(string, byte[], int, int, int)"/> will create an unique inbox for this request, sharing a single
        /// subscription for all replies to this <see cref="Connection"/> instance. However, if 
        /// <see cref="Options.UseOldRequestStyle"/> is set, each request will have its own underlying subscription. 
        /// The old behavior is not recommended as it may cause unnecessary overhead on connected NATS servers.
        /// </remarks>
        /// <param name="subject">The subject to publish <paramref name="data"/> to over
        /// the current connection.</param>
        /// <param name="data">An array of type <see cref="Byte"/> that contains the request data to publish
        /// to the connected NATS server.</param>
        /// <param name="offset">The zero-based byte offset in <paramref name="data"/> at which to begin publishing
        /// bytes to the subject.</param>
        /// <param name="count">The number of bytes to be published to the subject.</param>
        /// <param name="timeout">The number of milliseconds to wait.</param>
        /// <returns>A <see cref="Msg"/> with the response from the NATS server.</returns>
        /// <seealso cref="IConnection.Request(string, byte[])"/>
        public Msg Request(string subject, byte[] data, int offset, int count, int timeout)
        {
            return RequestSyncImpl(subject, null, data, offset, count, timeout);
        }

        /// <summary>
        /// Sends a sequence of bytes as the request payload and returns the response <see cref="Msg"/>, or throws
        /// <see cref="NATSTimeoutException"/> if the <paramref name="timeout"/> expires.
        /// </summary>
        /// <remarks>
        /// <see cref="Request(string, byte[], int, int, int)"/> will create an unique inbox for this request, sharing a single
        /// subscription for all replies to this <see cref="Connection"/> instance. However, if 
        /// <see cref="Options.UseOldRequestStyle"/> is set, each request will have its own underlying subscription. 
        /// The old behavior is not recommended as it may cause unnecessary overhead on connected NATS servers.
        /// </remarks>
        /// <param name="subject">The subject to publish <paramref name="data"/> to over
        /// the current connection.</param>
        /// <param name="headers">Optional headers to publish with the message.</param>
        /// <param name="data">An array of type <see cref="Byte"/> that contains the request data to publish
        /// to the connected NATS server.</param>
        /// <param name="offset">The zero-based byte offset in <paramref name="data"/> at which to begin publishing
        /// bytes to the subject.</param>
        /// <param name="count">The number of bytes to be published to the subject.</param>
        /// <param name="timeout">The number of milliseconds to wait.</param>
        /// <returns>A <see cref="Msg"/> with the response from the NATS server.</returns>
        /// <seealso cref="IConnection.Request(string, byte[])"/>
        public Msg Request(string subject, MsgHeader headers, byte[] data, int offset, int count, int timeout)
        {
            return RequestSyncImpl(subject, headers, data, offset, count, timeout);
        }

        /// <summary>
        /// Sends a request payload and returns the response <see cref="Msg"/>.
        /// </summary>
        /// <remarks>
        /// <see cref="Request(string, byte[])"/> will create an unique inbox for this request, sharing a single
        /// subscription for all replies to this <see cref="Connection"/> instance. However, if 
        /// <see cref="Options.UseOldRequestStyle"/> is set, each request will have its own underlying subscription. 
        /// The old behavior is not recommended as it may cause unnecessary overhead on connected NATS servers.
        /// </remarks>
        /// <param name="subject">The subject to publish <paramref name="data"/> to over
        /// the current connection.</param>
        /// <param name="data">An array of type <see cref="Byte"/> that contains the request data to publish
        /// to the connected NATS server.</param>
        /// <returns>A <see cref="Msg"/> with the response from the NATS server.</returns>
        /// <exception cref="NATSBadSubscriptionException"><paramref name="subject"/> is <c>null</c> or 
        /// entirely whitespace.</exception>
        /// <exception cref="NATSMaxPayloadException"><paramref name="data"/> exceeds the maximum payload size 
        /// supported by the NATS server.</exception>
        /// <exception cref="NATSConnectionClosedException">The <see cref="Connection"/> is closed.</exception>
        /// <exception cref="NATSTimeoutException">A timeout occurred while sending the request or receiving the
        /// response.</exception>
        /// <exception cref="NATSNoRespondersException">No responders are available for this request.</exception>
        /// <exception cref="NATSException">There was an unexpected exception performing an internal NATS call while
        /// executing the request. See <see cref="Exception.InnerException"/> for more details.</exception>
        /// <exception cref="IOException">There was a failure while writing to the network.</exception>
        public Msg Request(string subject, byte[] data)
        {
            return RequestSyncImpl(subject, null, data, 0, null, Timeout.Infinite);
        }

        /// <summary>
        /// Sends a request payload and returns the response <see cref="Msg"/>.
        /// </summary>
        /// <remarks>
        /// <see cref="Request(string, byte[])"/> will create an unique inbox for this request, sharing a single
        /// subscription for all replies to this <see cref="Connection"/> instance. However, if 
        /// <see cref="Options.UseOldRequestStyle"/> is set, each request will have its own underlying subscription. 
        /// The old behavior is not recommended as it may cause unnecessary overhead on connected NATS servers.
        /// </remarks>
        /// <param name="subject">The subject to publish <paramref name="data"/> to over
        /// the current connection.</param>
        /// <param name="headers">Optional headers to publish with the message.</param>
        /// <param name="data">An array of type <see cref="Byte"/> that contains the request data to publish
        /// to the connected NATS server.</param>
        /// <returns>A <see cref="Msg"/> with the response from the NATS server.</returns>
        /// <exception cref="NATSBadSubscriptionException"><paramref name="subject"/> is <c>null</c> or 
        /// entirely whitespace.</exception>
        /// <exception cref="NATSMaxPayloadException"><paramref name="data"/> exceeds the maximum payload size 
        /// supported by the NATS server.</exception>
        /// <exception cref="NATSConnectionClosedException">The <see cref="Connection"/> is closed.</exception>
        /// <exception cref="NATSTimeoutException">A timeout occurred while sending the request or receiving the
        /// response.</exception>
        /// <exception cref="NATSNoRespondersException">No responders are available for this request.</exception>
        /// <exception cref="NATSException">There was an unexpected exception performing an internal NATS call while
        /// executing the request. See <see cref="Exception.InnerException"/> for more details.</exception>
        /// <exception cref="IOException">There was a failure while writing to the network.</exception>
        public Msg Request(string subject, MsgHeader headers, byte[] data)
        {
            return RequestSyncImpl(subject, headers, data, 0, null, Timeout.Infinite);
        }

        /// <summary>
        /// Sends a sequence of bytes as the request payload and returns the response <see cref="Msg"/>.
        /// </summary>
        /// <remarks>
        /// <para>NATS supports two flavors of request-reply messaging: point-to-point or one-to-many. Point-to-point
        /// involves the fastest or first to respond. In a one-to-many exchange, you set a limit on the number of 
        /// responses the requestor may receive and instead must use a subscription (<see cref="ISubscription.AutoUnsubscribe(int)"/>).
        /// In a request-response exchange, publish request operation publishes a message with a reply subject expecting
        /// a response on that reply subject.</para>
        /// <para><see cref="Request(string, byte[], int, int)"/> will create an unique inbox for this request, sharing a single
        /// subscription for all replies to this <see cref="Connection"/> instance. However, if 
        /// <see cref="Options.UseOldRequestStyle"/> is set, each request will have its own underlying subscription. 
        /// The old behavior is not recommended as it may cause unnecessary overhead on connected NATS servers.</para>
        /// </remarks>
        /// <param name="subject">The subject to publish <paramref name="data"/> to over
        /// the current connection.</param>
        /// <param name="data">An array of type <see cref="Byte"/> that contains the request data to publish
        /// to the connected NATS server.</param>
        /// <exception cref="NATSMaxPayloadException"><paramref name="data"/> exceeds the maximum payload size 
        /// supported by the NATS server.</exception>
        /// <param name="offset">The zero-based byte offset in <paramref name="data"/> at which to begin publishing
        /// bytes to the subject.</param>
        /// <param name="count">The number of bytes to be published to the subject.</param>
        /// <returns>A <see cref="Msg"/> with the response from the NATS server.</returns>
        /// <exception cref="NATSBadSubscriptionException"><paramref name="subject"/> is <c>null</c> or 
        /// entirely whitespace.</exception>
        /// <exception cref="NATSMaxPayloadException"><paramref name="data"/> exceeds the maximum payload size 
        /// supported by the NATS server.</exception>
        /// <exception cref="NATSConnectionClosedException">The <see cref="Connection"/> is closed.</exception>
        /// <exception cref="NATSTimeoutException">A timeout occurred while sending the request or receiving the
        /// response.</exception>
        /// <exception cref="NATSNoRespondersException">No responders are available for this request.</exception>
        /// <exception cref="NATSException">There was an unexpected exception performing an internal NATS call while
        /// executing the request. See <see cref="Exception.InnerException"/> for more details.</exception>
        /// <exception cref="IOException">There was a failure while writing to the network.</exception>
        public Msg Request(string subject, byte[] data, int offset, int count)
        {
            return RequestSyncImpl(subject, null, data, offset, count, Timeout.Infinite);
        }

        /// <summary>
        /// Sends a sequence of bytes as the request payload and returns the response <see cref="Msg"/>.
        /// </summary>
        /// <remarks>
        /// <para>NATS supports two flavors of request-reply messaging: point-to-point or one-to-many. Point-to-point
        /// involves the fastest or first to respond. In a one-to-many exchange, you set a limit on the number of 
        /// responses the requestor may receive and instead must use a subscription (<see cref="ISubscription.AutoUnsubscribe(int)"/>).
        /// In a request-response exchange, publish request operation publishes a message with a reply subject expecting
        /// a response on that reply subject.</para>
        /// <para><see cref="Request(string, byte[], int, int)"/> will create an unique inbox for this request, sharing a single
        /// subscription for all replies to this <see cref="Connection"/> instance. However, if 
        /// <see cref="Options.UseOldRequestStyle"/> is set, each request will have its own underlying subscription. 
        /// The old behavior is not recommended as it may cause unnecessary overhead on connected NATS servers.</para>
        /// </remarks>
        /// <param name="subject">The subject to publish <paramref name="data"/> to over
        /// the current connection.</param>
        /// <param name="headers">Optional headers to publish with the message.</param>
        /// <param name="data">An array of type <see cref="Byte"/> that contains the request data to publish
        /// to the connected NATS server.</param>
        /// <exception cref="NATSMaxPayloadException"><paramref name="data"/> exceeds the maximum payload size 
        /// supported by the NATS server.</exception>
        /// <param name="offset">The zero-based byte offset in <paramref name="data"/> at which to begin publishing
        /// bytes to the subject.</param>
        /// <param name="count">The number of bytes to be published to the subject.</param>
        /// <returns>A <see cref="Msg"/> with the response from the NATS server.</returns>
        /// <exception cref="NATSBadSubscriptionException"><paramref name="subject"/> is <c>null</c> or 
        /// entirely whitespace.</exception>
        /// <exception cref="NATSMaxPayloadException"><paramref name="data"/> exceeds the maximum payload size 
        /// supported by the NATS server.</exception>
        /// <exception cref="NATSConnectionClosedException">The <see cref="Connection"/> is closed.</exception>
        /// <exception cref="NATSTimeoutException">A timeout occurred while sending the request or receiving the
        /// response.</exception>
        /// <exception cref="NATSNoRespondersException">No responders are available for this request.</exception>
        /// <exception cref="NATSException">There was an unexpected exception performing an internal NATS call while
        /// executing the request. See <see cref="Exception.InnerException"/> for more details.</exception>
        /// <exception cref="IOException">There was a failure while writing to the network.</exception>
        public Msg Request(string subject, MsgHeader headers, byte[] data, int offset, int count)
        {
            return RequestSyncImpl(subject, headers, data, offset, count, Timeout.Infinite);
        }

        /// <summary>
        /// Sends a request payload and returns the response <see cref="Msg"/>, or throws
        /// <see cref="NATSTimeoutException"/> if the <paramref name="timeout"/> expires.
        /// </summary>
        /// <remarks>
        /// <see cref="Request(Msg)"/> will create an unique inbox for this request, sharing a single
        /// subscription for all replies to this <see cref="Connection"/> instance. However, if 
        /// <see cref="Options.UseOldRequestStyle"/> is set, each request will have its own underlying subscription. 
        /// The old behavior is not recommended as it may cause unnecessary overhead on connected NATS servers.
        /// </remarks>
        /// <param name="message">A NATS <see cref="Msg"/> that contains the request data to publish
        /// to the connected NATS server.  The reply subject will be overridden.</param>
        /// <param name="timeout">The number of milliseconds to wait.</param>
        /// <returns>A <see cref="Msg"/> with the response from the NATS server.</returns>
        /// <exception cref="ArgumentOutOfRangeException"><paramref name="timeout"/> is less than or equal to zero 
        /// (<c>0</c>).</exception>
        /// <exception cref="ArgumentNullException"><paramref name="message"/> is null.</exception>
        /// <exception cref="NATSBadSubscriptionException">The <paramref name="message"/> subject is <c>null</c>
        /// or entirely whitespace.</exception>
        /// <exception cref="NATSMaxPayloadException"><paramref name="message"/> payload exceeds the maximum payload size 
        /// supported by the NATS server.</exception>
        /// <exception cref="NATSConnectionClosedException">The <see cref="Connection"/> is closed.</exception>
        /// <exception cref="NATSTimeoutException">A timeout occurred while sending the request or receiving the 
        /// response.</exception>
        /// <exception cref="NATSNoRespondersException">No responders are available for this request.</exception>
        /// <exception cref="NATSException">There was an unexpected exception performing an internal NATS call
        /// while executing the request. See <see cref="Exception.InnerException"/> for more details.</exception>
        /// <exception cref="IOException">There was a failure while writing to the network.</exception>
        public Msg Request(Msg message, int timeout)
        {
            if (message == null)
            {
                throw new ArgumentNullException("message");
            }
            return RequestSyncImpl(message.Subject, message.header, message.Data, 0, null, timeout);
        }

        /// <summary>
        /// Sends a request payload and returns the response <see cref="Msg"/>.
        /// </summary>
        /// <remarks>
        /// <see cref="Request(Msg)"/> will create an unique inbox for this request, sharing a single
        /// subscription for all replies to this <see cref="Connection"/> instance. However, if 
        /// <see cref="Options.UseOldRequestStyle"/> is set, each request will have its own underlying subscription. 
        /// The old behavior is not recommended as it may cause unnecessary overhead on connected NATS servers.
        /// </remarks>
        /// <param name="message">A NATS <see cref="Msg"/> that contains the request data to publish
        /// to the connected NATS server.  The reply subject will be overridden.</param>
        /// <returns>A <see cref="Msg"/> with the response from the NATS server.</returns>
        /// <exception cref="ArgumentNullException"><paramref name="message"/> is null.</exception>
        /// <exception cref="NATSBadSubscriptionException">The <paramref name="message"/> subject is <c>null</c>
        /// or entirely whitespace.</exception>
        /// <exception cref="NATSMaxPayloadException"><paramref name="message"/> payload exceeds the maximum payload size 
        /// supported by the NATS server.</exception>
        /// <exception cref="NATSConnectionClosedException">The <see cref="Connection"/> is closed.</exception>
        /// <exception cref="NATSTimeoutException">A timeout occurred while sending the request or receiving the
        /// response.</exception>
        /// <exception cref="NATSNoRespondersException">No responders are available for this request.</exception>
        /// <exception cref="NATSException">There was an unexpected exception performing an internal NATS call while
        /// executing the request. See <see cref="Exception.InnerException"/> for more details.</exception>
        /// <exception cref="IOException">There was a failure while writing to the network.</exception>
        public Msg Request(Msg message)
        {
            if (message == null)
            {
                throw new ArgumentNullException("message");
            }
            return RequestSyncImpl(message.Subject, message.header, message.Data, 0, null, Timeout.Infinite);
        }

        private Task<Msg> OldRequestAsyncImpl(string subject, MsgHeader headers, byte[] data, int offset, int? count, int timeout, CancellationToken ct)
        {
            // Simple case without a cancellation token.
            if (ct == CancellationToken.None)
            {
                return Task.Run(() => OldRequestImpl(subject, headers, data, offset, count, timeout), ct);
            }

            // More complex case, supporting cancellation.
            return Task.Run(() =>
            {
                // check if we are already cancelled.
                ct.ThrowIfCancellationRequested();

                Msg m = null;
                string inbox = NewInbox();

                // Use synchronous subscriber to minimize overhead.
                // An async subscriber would be easier, but creates 
                // yet another task internally.  The cost is it could
                // take up to CANCEL_IVL ms to cancel.
                SyncSubscription s = subscribeSync(inbox, null);
                s.AutoUnsubscribe(1);

                PublishImpl(subject, inbox, headers, data, offset, count, true);

                int timeRemaining = timeout;

                while (m == null && ct.IsCancellationRequested == false)
                {
                    if (timeout == Timeout.Infinite)
                    {
                        // continue in a loop until cancellation
                        // is requested.
                        try
                        {
                            m = s.NextMessage(REQ_CANCEL_IVL);
                        }
                        catch (NATSTimeoutException) { /* ignore */ };
                    }
                    else
                    {
                        int waitTime = timeRemaining < REQ_CANCEL_IVL ?
                            timeRemaining : REQ_CANCEL_IVL;

                        try
                        {
                            m = s.NextMessage(waitTime);
                        }
                        catch (NATSTimeoutException)
                        {
                            timeRemaining -= waitTime;
                            if (timeRemaining <= 0)
                            {
                                s.unsubscribe(false);
                                throw;
                            }
                        }

                        if (IsNoRespondersMsg(m))
                        {
                            throw new NATSNoRespondersException();
                        }
                    }
                }

                // we either have a message or have been cancelled.
                s.unsubscribe(false);

                // Throw if cancelled.  Note, the cancellation occured
                // after we've received a message, go ahead and honor 
                // the cancellation.
                ct.ThrowIfCancellationRequested();

                return m;

            }, ct);
        }

        /// <summary>
        /// Asynchronously sends a request payload and returns the response <see cref="Msg"/>, or throws 
        /// <see cref="NATSTimeoutException"/> if the <paramref name="timeout"/> expires.
        /// </summary>
        /// <remarks>
        /// <see cref="RequestAsync(string, byte[], int)"/> will create an unique inbox for this request, sharing a
        /// single subscription for all replies to this <see cref="Connection"/> instance. However, if
        /// <see cref="Options.UseOldRequestStyle"/> is set, each request will have its own underlying subscription.
        /// The old behavior is not recommended as it may cause unnecessary overhead on connected NATS servers.
        /// </remarks>
        /// <param name="subject">The subject to publish <paramref name="data"/> to over
        /// the current connection.</param>
        /// <param name="data">An array of type <see cref="Byte"/> that contains the request data to publish
        /// to the connected NATS server.</param>
        /// <param name="timeout">The number of milliseconds to wait.</param>
        /// <returns>A task that represents the asynchronous read operation. The value of the <see cref="Task{TResult}.Result"/>
        /// parameter contains a <see cref="Msg"/> with the response from the NATS server.</returns>
        /// <exception cref="ArgumentException"><paramref name="timeout"/> is less than or equal to zero 
        /// (<c>0</c>).</exception>
        /// <exception cref="NATSBadSubscriptionException"><paramref name="subject"/> is <c>null</c>
        /// or entirely whitespace.</exception>
        /// <exception cref="NATSMaxPayloadException"><paramref name="data"/> exceeds the maximum payload size
        /// supported by the NATS server.</exception>
        /// <exception cref="NATSConnectionClosedException">The <see cref="Connection"/> is closed.</exception>
        /// <exception cref="NATSTimeoutException">A timeout occurred while sending the request or receiving the
        /// response.</exception>
        /// <exception cref="NATSNoRespondersException">No responders are available for this request.</exception>
        /// <exception cref="NATSException">There was an unexpected exception performing an internal NATS call
        /// while executing the request. See <see cref="Exception.InnerException"/> for more details.</exception>
        /// <exception cref="OperationCanceledException">The asynchronous operation was cancelled or timed out before
        /// it could be completed.</exception>
        /// <exception cref="IOException">There was a failure while writing to the network.</exception>
        public Task<Msg> RequestAsync(string subject, byte[] data, int timeout)
        {
            return RequestAsyncImpl(subject, null, data, 0, null, timeout, CancellationToken.None);
        }

        /// <summary>
        /// Asynchronously sends a request payload and returns the response <see cref="Msg"/>, or throws 
        /// <see cref="NATSTimeoutException"/> if the <paramref name="timeout"/> expires.
        /// </summary>
        /// <remarks>
        /// <see cref="RequestAsync(string, byte[], int)"/> will create an unique inbox for this request, sharing a
        /// single subscription for all replies to this <see cref="Connection"/> instance. However, if
        /// <see cref="Options.UseOldRequestStyle"/> is set, each request will have its own underlying subscription.
        /// The old behavior is not recommended as it may cause unnecessary overhead on connected NATS servers.
        /// </remarks>
        /// <param name="subject">The subject to publish <paramref name="data"/> to over
        /// the current connection.</param>
        /// <param name="headers">Optional headers to publish with the message.</param>
        /// <param name="data">An array of type <see cref="Byte"/> that contains the request data to publish
        /// to the connected NATS server.</param>
        /// <param name="timeout">The number of milliseconds to wait.</param>
        /// <returns>A task that represents the asynchronous read operation. The value of the <see cref="Task{TResult}.Result"/>
        /// parameter contains a <see cref="Msg"/> with the response from the NATS server.</returns>
        /// <exception cref="ArgumentException"><paramref name="timeout"/> is less than or equal to zero 
        /// (<c>0</c>).</exception>
        /// <exception cref="NATSBadSubscriptionException"><paramref name="subject"/> is <c>null</c>
        /// or entirely whitespace.</exception>
        /// <exception cref="NATSMaxPayloadException"><paramref name="data"/> exceeds the maximum payload size
        /// supported by the NATS server.</exception>
        /// <exception cref="NATSConnectionClosedException">The <see cref="Connection"/> is closed.</exception>
        /// <exception cref="NATSTimeoutException">A timeout occurred while sending the request or receiving the
        /// response.</exception>
        /// <exception cref="NATSNoRespondersException">No responders are available for this request.</exception>
        /// <exception cref="NATSException">There was an unexpected exception performing an internal NATS call
        /// while executing the request. See <see cref="Exception.InnerException"/> for more details.</exception>
        /// <exception cref="OperationCanceledException">The asynchronous operation was cancelled or timed out before
        /// it could be completed.</exception>
        /// <exception cref="IOException">There was a failure while writing to the network.</exception>
        public Task<Msg> RequestAsync(string subject, MsgHeader headers, byte[] data, int timeout)
        {
            return RequestAsyncImpl(subject, headers, data, 0, null, timeout, CancellationToken.None);
        }

        /// <summary>
        /// Asynchronously sends a sequence of bytes as the request payload and returns the response <see cref="Msg"/>, or throws 
        /// <see cref="NATSTimeoutException"/> if the <paramref name="timeout"/> expires.
        /// </summary>
        /// <remarks>
        /// <see cref="RequestAsync(string, byte[], int, int, int)"/> will create an unique inbox for this request, sharing a
        /// single subscription for all replies to this <see cref="Connection"/> instance. However, if
        /// <see cref="Options.UseOldRequestStyle"/> is set, each request will have its own underlying subscription.
        /// The old behavior is not recommended as it may cause unnecessary overhead on connected NATS servers.
        /// </remarks>
        /// <param name="subject">The subject to publish <paramref name="data"/> to over
        /// the current connection.</param>
        /// <param name="data">An array of type <see cref="Byte"/> that contains the request data to publish
        /// to the connected NATS server.</param>
        /// <param name="offset">The zero-based byte offset in <paramref name="data"/> at which to begin publishing
        /// bytes to the subject.</param>
        /// <param name="count">The number of bytes to be published to the subject.</param>
        /// <param name="timeout">The number of milliseconds to wait.</param>
        /// <returns>A task that represents the asynchronous read operation. The value of the <see cref="Task{TResult}.Result"/>
        /// parameter contains a <see cref="Msg"/> with the response from the NATS server.</returns>
        /// <seealso cref="IConnection.Request(string, byte[])"/>
        public Task<Msg> RequestAsync(string subject, byte[] data, int offset, int count, int timeout)
        {
            return RequestAsyncImpl(subject, null, data, offset, count, timeout, CancellationToken.None);
        }

        /// <summary>
        /// Asynchronously sends a sequence of bytes as the request payload and returns the response <see cref="Msg"/>, or throws 
        /// <see cref="NATSTimeoutException"/> if the <paramref name="timeout"/> expires.
        /// </summary>
        /// <remarks>
        /// <see cref="RequestAsync(string, byte[], int, int, int)"/> will create an unique inbox for this request, sharing a
        /// single subscription for all replies to this <see cref="Connection"/> instance. However, if
        /// <see cref="Options.UseOldRequestStyle"/> is set, each request will have its own underlying subscription.
        /// The old behavior is not recommended as it may cause unnecessary overhead on connected NATS servers.
        /// </remarks>
        /// <param name="subject">The subject to publish <paramref name="data"/> to over
        /// the current connection.</param>
        /// <param name="headers">Optional headers to publish with the message.</param>
        /// <param name="data">An array of type <see cref="Byte"/> that contains the request data to publish
        /// to the connected NATS server.</param>
        /// <param name="offset">The zero-based byte offset in <paramref name="data"/> at which to begin publishing
        /// bytes to the subject.</param>
        /// <param name="count">The number of bytes to be published to the subject.</param>
        /// <param name="timeout">The number of milliseconds to wait.</param>
        /// <returns>A task that represents the asynchronous read operation. The value of the <see cref="Task{TResult}.Result"/>
        /// parameter contains a <see cref="Msg"/> with the response from the NATS server.</returns>
        /// <seealso cref="IConnection.Request(string, byte[])"/>
        public Task<Msg> RequestAsync(string subject, MsgHeader headers, byte[] data, int offset, int count, int timeout)
        {
            return RequestAsyncImpl(subject, headers, data, offset, count, timeout, CancellationToken.None);
        }

        /// <summary>
        /// Asynchronously sends a request payload and returns the response <see cref="Msg"/>.
        /// </summary>
        /// <remarks>
        /// <see cref="RequestAsync(string, byte[])"/> will create an unique inbox for this request, sharing a single
        /// subscription for all replies to this <see cref="Connection"/> instance. However, if
        /// <see cref="Options.UseOldRequestStyle"/> is set, each request will have its own underlying subscription. 
        /// The old behavior is not recommended as it may cause unnecessary overhead on connected NATS servers.
        /// </remarks>
        /// <param name="subject">The subject to publish <paramref name="data"/> to over
        /// the current connection.</param>
        /// <param name="data">An array of type <see cref="Byte"/> that contains the request data to publish
        /// to the connected NATS server.</param>
        /// <returns>A task that represents the asynchronous read operation. The value of the 
        /// <see cref="Task{TResult}.Result"/> parameter contains a <see cref="Msg"/> with the response from the NATS
        /// server.</returns>
        /// <exception cref="NATSBadSubscriptionException"><paramref name="subject"/> is <c>null</c> or
        /// entirely whitespace.</exception>
        /// <exception cref="NATSMaxPayloadException"><paramref name="data"/> exceeds the maximum payload size 
        /// supported by the NATS server.</exception>
        /// <exception cref="NATSConnectionClosedException">The <see cref="Connection"/> is closed.</exception>
        /// <exception cref="NATSTimeoutException">A timeout occurred while sending the request or receiving the
        /// response.</exception>
        /// <exception cref="NATSNoRespondersException">No responders are available for this request.</exception>
        /// <exception cref="NATSException">There was an unexpected exception performing an internal NATS call while
        /// executing the request. See <see cref="Exception.InnerException"/> for more details.</exception>
        /// <exception cref="OperationCanceledException">The asynchronous operation was cancelled or timed out before
        /// it could be completed.</exception>
        /// <exception cref="IOException">There was a failure while writing to the network.</exception>
        public Task<Msg> RequestAsync(string subject, byte[] data)
        {
            return RequestAsyncImpl(subject, null, data, 0, null, Timeout.Infinite, CancellationToken.None);
        }

        /// <summary>
        /// Asynchronously sends a request payload and returns the response <see cref="Msg"/>.
        /// </summary>
        /// <remarks>
        /// <see cref="RequestAsync(string, byte[])"/> will create an unique inbox for this request, sharing a single
        /// subscription for all replies to this <see cref="Connection"/> instance. However, if
        /// <see cref="Options.UseOldRequestStyle"/> is set, each request will have its own underlying subscription. 
        /// The old behavior is not recommended as it may cause unnecessary overhead on connected NATS servers.
        /// </remarks>
        /// <param name="subject">The subject to publish <paramref name="data"/> to over
        /// the current connection.</param>
        /// <param name="headers">Optional headers to publish with the message.</param>
        /// <param name="data">An array of type <see cref="Byte"/> that contains the request data to publish
        /// to the connected NATS server.</param>
        /// <returns>A task that represents the asynchronous read operation. The value of the 
        /// <see cref="Task{TResult}.Result"/> parameter contains a <see cref="Msg"/> with the response from the NATS
        /// server.</returns>
        /// <exception cref="NATSBadSubscriptionException"><paramref name="subject"/> is <c>null</c> or
        /// entirely whitespace.</exception>
        /// <exception cref="NATSMaxPayloadException"><paramref name="data"/> exceeds the maximum payload size 
        /// supported by the NATS server.</exception>
        /// <exception cref="NATSConnectionClosedException">The <see cref="Connection"/> is closed.</exception>
        /// <exception cref="NATSTimeoutException">A timeout occurred while sending the request or receiving the
        /// response.</exception>
        /// <exception cref="NATSNoRespondersException">No responders are available for this request.</exception>
        /// <exception cref="NATSException">There was an unexpected exception performing an internal NATS call while
        /// executing the request. See <see cref="Exception.InnerException"/> for more details.</exception>
        /// <exception cref="OperationCanceledException">The asynchronous operation was cancelled or timed out before
        /// it could be completed.</exception>
        /// <exception cref="IOException">There was a failure while writing to the network.</exception>
        public Task<Msg> RequestAsync(string subject, MsgHeader headers, byte[] data)
        {
            return RequestAsyncImpl(subject, headers, data, 0, null, Timeout.Infinite, CancellationToken.None);
        }

        /// <summary>
        /// Asynchronously sends a sequence of bytes as the request payload and returns the response <see cref="Msg"/>.
        /// </summary>
        /// <remarks>
        /// <see cref="RequestAsync(string, byte[], int, int)"/> will create an unique inbox for this request, sharing a single
        /// subscription for all replies to this <see cref="Connection"/> instance. However, if
        /// <see cref="Options.UseOldRequestStyle"/> is set, each request will have its own underlying subscription. 
        /// The old behavior is not recommended as it may cause unnecessary overhead on connected NATS servers.
        /// </remarks>
        /// <param name="subject">The subject to publish <paramref name="data"/> to over
        /// the current connection.</param>
        /// <param name="data">An array of type <see cref="Byte"/> that contains the request data to publish
        /// to the connected NATS server.</param>
        /// <param name="offset">The zero-based byte offset in <paramref name="data"/> at which to begin publishing
        /// bytes to the subject.</param>
        /// <param name="count">The number of bytes to be published to the subject.</param>
        /// <returns>A task that represents the asynchronous read operation. The value of the 
        /// <see cref="Task{TResult}.Result"/> parameter contains a <see cref="Msg"/> with the response from the NATS
        /// server.</returns>
        /// <seealso cref="IConnection.Request(string, byte[])"/>
        public Task<Msg> RequestAsync(string subject, byte[] data, int offset, int count)
        {
            return RequestAsyncImpl(subject, null, data, offset, count, Timeout.Infinite, CancellationToken.None);
        }

        /// <summary>
        /// Asynchronously sends a sequence of bytes as the request payload and returns the response <see cref="Msg"/>.
        /// </summary>
        /// <remarks>
        /// <see cref="RequestAsync(string, byte[], int, int)"/> will create an unique inbox for this request, sharing a single
        /// subscription for all replies to this <see cref="Connection"/> instance. However, if
        /// <see cref="Options.UseOldRequestStyle"/> is set, each request will have its own underlying subscription. 
        /// The old behavior is not recommended as it may cause unnecessary overhead on connected NATS servers.
        /// </remarks>
        /// <param name="subject">The subject to publish <paramref name="data"/> to over
        /// the current connection.</param>
        /// <param name="headers">Optional headers to publish with the message.</param>
        /// <param name="data">An array of type <see cref="Byte"/> that contains the request data to publish
        /// to the connected NATS server.</param>
        /// <param name="offset">The zero-based byte offset in <paramref name="data"/> at which to begin publishing
        /// bytes to the subject.</param>
        /// <param name="count">The number of bytes to be published to the subject.</param>
        /// <returns>A task that represents the asynchronous read operation. The value of the 
        /// <see cref="Task{TResult}.Result"/> parameter contains a <see cref="Msg"/> with the response from the NATS
        /// server.</returns>
        /// <seealso cref="IConnection.Request(string, byte[])"/>
        public Task<Msg> RequestAsync(string subject, MsgHeader headers, byte[] data, int offset, int count)
        {
            return RequestAsyncImpl(subject, headers, data, offset, count, Timeout.Infinite, CancellationToken.None);
        }

        /// <summary>
        /// Asynchronously sends a request payload and returns the response <see cref="Msg"/>, or throws
        /// <see cref="NATSTimeoutException"/> if the <paramref name="timeout"/> expires, while monitoring for 
        /// cancellation requests.
        /// </summary>
        /// <remarks>
        /// <see cref="RequestAsync(string, byte[], int, CancellationToken)"/> will create an unique inbox for this
        /// request, sharing a single subscription for all replies to this <see cref="Connection"/> instance. However,
        /// if <see cref="Options.UseOldRequestStyle"/> is set, each request will have its own underlying subscription.
        /// The old behavior is not recommended as it may cause unnecessary overhead on connected NATS servers.
        /// </remarks>
        /// <param name="subject">The subject to publish <paramref name="data"/> to over
        /// the current connection.</param>
        /// <param name="data">An array of type <see cref="Byte"/> that contains the request data to publish
        /// to the connected NATS server.</param>
        /// <param name="timeout">The number of milliseconds to wait.</param>
        /// <param name="token">The token to monitor for cancellation requests.</param>
        /// <returns>A task that represents the asynchronous read operation. The value of the
        /// <see cref="Task{TResult}.Result"/> parameter contains  a <see cref="Msg"/> with the response from the NATS
        /// server.</returns>
        /// <exception cref="ArgumentException"><paramref name="timeout"/> is less than or equal to zero
        /// (<c>0</c>).</exception>
        /// <exception cref="NATSBadSubscriptionException"><paramref name="subject"/> is <c>null</c> or
        /// entirely whitespace.</exception>
        /// <exception cref="NATSMaxPayloadException"><paramref name="data"/> exceeds the maximum payload size
        /// supported by the NATS server.</exception>
        /// <exception cref="NATSConnectionClosedException">The <see cref="Connection"/> is closed.</exception>
        /// <exception cref="NATSTimeoutException">A timeout occurred while sending the request or receiving the
        /// response.</exception>
        /// <exception cref="NATSNoRespondersException">No responders are available for this request.</exception>
        /// <exception cref="NATSException">There was an unexpected exception performing an internal NATS call while
        /// executing the request. See <see cref="Exception.InnerException"/> for more details.</exception>
        /// <exception cref="OperationCanceledException">The asynchronous operation was cancelled or timed out before
        /// it could be completed.</exception>
        /// <exception cref="IOException">There was a failure while writing to the network.</exception>
        public Task<Msg> RequestAsync(string subject, byte[] data, int timeout, CancellationToken token)
        {
            return RequestAsyncImpl(subject, null, data, 0, null, timeout, token);
        }

        /// <summary>
        /// Asynchronously sends a request payload and returns the response <see cref="Msg"/>, or throws
        /// <see cref="NATSTimeoutException"/> if the <paramref name="timeout"/> expires, while monitoring for 
        /// cancellation requests.
        /// </summary>
        /// <remarks>
        /// <see cref="RequestAsync(string, byte[], int, CancellationToken)"/> will create an unique inbox for this
        /// request, sharing a single subscription for all replies to this <see cref="Connection"/> instance. However,
        /// if <see cref="Options.UseOldRequestStyle"/> is set, each request will have its own underlying subscription.
        /// The old behavior is not recommended as it may cause unnecessary overhead on connected NATS servers.
        /// </remarks>
        /// <param name="subject">The subject to publish <paramref name="data"/> to over
        /// the current connection.</param>
        /// <param name="headers">Optional headers to publish with the message.</param>
        /// <param name="data">An array of type <see cref="Byte"/> that contains the request data to publish
        /// to the connected NATS server.</param>
        /// <param name="timeout">The number of milliseconds to wait.</param>
        /// <param name="token">The token to monitor for cancellation requests.</param>
        /// <returns>A task that represents the asynchronous read operation. The value of the
        /// <see cref="Task{TResult}.Result"/> parameter contains  a <see cref="Msg"/> with the response from the NATS
        /// server.</returns>
        /// <exception cref="ArgumentException"><paramref name="timeout"/> is less than or equal to zero
        /// (<c>0</c>).</exception>
        /// <exception cref="NATSBadSubscriptionException"><paramref name="subject"/> is <c>null</c> or
        /// entirely whitespace.</exception>
        /// <exception cref="NATSMaxPayloadException"><paramref name="data"/> exceeds the maximum payload size
        /// supported by the NATS server.</exception>
        /// <exception cref="NATSConnectionClosedException">The <see cref="Connection"/> is closed.</exception>
        /// <exception cref="NATSTimeoutException">A timeout occurred while sending the request or receiving the
        /// response.</exception>
        /// <exception cref="NATSNoRespondersException">No responders are available for this request.</exception>
        /// <exception cref="NATSException">There was an unexpected exception performing an internal NATS call while
        /// executing the request. See <see cref="Exception.InnerException"/> for more details.</exception>
        /// <exception cref="OperationCanceledException">The asynchronous operation was cancelled or timed out before
        /// it could be completed.</exception>
        /// <exception cref="IOException">There was a failure while writing to the network.</exception>
        public Task<Msg> RequestAsync(string subject, MsgHeader headers, byte[] data, int timeout, CancellationToken token)
        {
            return RequestAsyncImpl(subject, headers, data, 0, null, timeout, token);
        }

        /// <summary>
        /// Asynchronously sends a request payload and returns the response <see cref="Msg"/>, while monitoring for
        /// cancellation requests.
        /// </summary>
        /// <remarks>
        /// <see cref="RequestAsync(string, byte[], CancellationToken)"/> will create an unique inbox for this request,
        /// sharing a single subscription for all replies to this <see cref="Connection"/> instance. However, if 
        /// <see cref="Options.UseOldRequestStyle"/> is set, each request will have its own underlying subscription.
        /// The old behavior is not recommended as it may cause unnecessary overhead on connected NATS servers.
        /// </remarks>
        /// <param name="subject">The subject to publish <paramref name="data"/> to over
        /// the current connection.</param>
        /// <param name="data">An array of type <see cref="Byte"/> that contains the request data to publish
        /// to the connected NATS server.</param>
        /// <param name="token">The token to monitor for cancellation requests.</param>
        /// <returns>A task that represents the asynchronous read operation. The value of the
        /// <see cref="Task{TResult}.Result"/> parameter contains a <see cref="Msg"/> with the response from the NATS 
        /// server.</returns>
        /// <exception cref="NATSBadSubscriptionException"><paramref name="subject"/> is <c>null</c>
        /// or entirely whitespace.</exception>
        /// <exception cref="NATSMaxPayloadException"><paramref name="data"/> exceeds the maximum payload size supported
        /// by the NATS server.</exception>
        /// <exception cref="NATSConnectionClosedException">The <see cref="Connection"/> is closed.</exception>
        /// <exception cref="NATSTimeoutException">A timeout occurred while sending the request or receiving the 
        /// response.</exception>
        /// <exception cref="NATSNoRespondersException">No responders are available for this request.</exception>
        /// <exception cref="NATSException">There was an unexpected exception performing an internal NATS call while 
        /// executing the request. See <see cref="Exception.InnerException"/> for more details.</exception>
        /// <exception cref="OperationCanceledException">The asynchronous operation was cancelled or timed out before it
        /// could be completed.</exception>
        /// <exception cref="IOException">There was a failure while writing to the network.</exception>
        public Task<Msg> RequestAsync(string subject, byte[] data, CancellationToken token)
        {
            return RequestAsyncImpl(subject, null, data, 0, null, Timeout.Infinite, token);
        }

        /// <summary>
        /// Asynchronously sends a request payload and returns the response <see cref="Msg"/>, while monitoring for
        /// cancellation requests.
        /// </summary>
        /// <remarks>
        /// <see cref="RequestAsync(string, byte[], CancellationToken)"/> will create an unique inbox for this request,
        /// sharing a single subscription for all replies to this <see cref="Connection"/> instance. However, if 
        /// <see cref="Options.UseOldRequestStyle"/> is set, each request will have its own underlying subscription.
        /// The old behavior is not recommended as it may cause unnecessary overhead on connected NATS servers.
        /// </remarks>
        /// <param name="subject">The subject to publish <paramref name="data"/> to over
        /// the current connection.</param>
        /// <param name="headers">Optional headers to publish with the message.</param>
        /// <param name="data">An array of type <see cref="Byte"/> that contains the request data to publish
        /// to the connected NATS server.</param>
        /// <param name="token">The token to monitor for cancellation requests.</param>
        /// <returns>A task that represents the asynchronous read operation. The value of the
        /// <see cref="Task{TResult}.Result"/> parameter contains a <see cref="Msg"/> with the response from the NATS 
        /// server.</returns>
        /// <exception cref="NATSBadSubscriptionException"><paramref name="subject"/> is <c>null</c>
        /// or entirely whitespace.</exception>
        /// <exception cref="NATSMaxPayloadException"><paramref name="data"/> exceeds the maximum payload size supported
        /// by the NATS server.</exception>
        /// <exception cref="NATSConnectionClosedException">The <see cref="Connection"/> is closed.</exception>
        /// <exception cref="NATSTimeoutException">A timeout occurred while sending the request or receiving the 
        /// response.</exception>
        /// <exception cref="NATSNoRespondersException">No responders are available for this request.</exception>
        /// <exception cref="NATSException">There was an unexpected exception performing an internal NATS call while 
        /// executing the request. See <see cref="Exception.InnerException"/> for more details.</exception>
        /// <exception cref="OperationCanceledException">The asynchronous operation was cancelled or timed out before it
        /// could be completed.</exception>
        /// <exception cref="IOException">There was a failure while writing to the network.</exception>
        public Task<Msg> RequestAsync(string subject, MsgHeader headers, byte[] data, CancellationToken token)
        {
            return RequestAsyncImpl(subject, headers, data, 0, null, Timeout.Infinite, token);
        }

        /// <summary>
        /// Asynchronously sends a sequence of bytes as the request payload and returns the response <see cref="Msg"/>,
        /// while monitoring for cancellation requests.
        /// </summary>
        /// <remarks>
        /// <see cref="RequestAsync(string, byte[], int, int, CancellationToken)"/> will create an unique inbox for this request,
        /// sharing a single subscription for all replies to this <see cref="Connection"/> instance. However, if 
        /// <see cref="Options.UseOldRequestStyle"/> is set, each request will have its own underlying subscription.
        /// The old behavior is not recommended as it may cause unnecessary overhead on connected NATS servers.
        /// </remarks>
        /// <param name="subject">The subject to publish <paramref name="data"/> to over
        /// the current connection.</param>
        /// <param name="data">An array of type <see cref="Byte"/> that contains the request data to publish
        /// to the connected NATS server.</param>
        /// <param name="offset">The zero-based byte offset in <paramref name="data"/> at which to begin publishing
        /// bytes to the subject.</param>
        /// <param name="count">The number of bytes to be published to the subject.</param>
        /// <param name="token">The token to monitor for cancellation requests.</param>
        /// <returns>A task that represents the asynchronous read operation. The value of the
        /// <see cref="Task{TResult}.Result"/> parameter contains a <see cref="Msg"/> with the response from the NATS 
        /// server.</returns>
        /// <seealso cref="IConnection.Request(string, byte[])"/>
        public Task<Msg> RequestAsync(string subject, byte[] data, int offset, int count, CancellationToken token)
        {
            return RequestAsyncImpl(subject, null, data, offset, count, Timeout.Infinite, token);
        }

        /// <summary>
        /// Asynchronously sends a sequence of bytes as the request payload and returns the response <see cref="Msg"/>,
        /// while monitoring for cancellation requests.
        /// </summary>
        /// <remarks>
        /// <see cref="RequestAsync(string, byte[], int, int, CancellationToken)"/> will create an unique inbox for this request,
        /// sharing a single subscription for all replies to this <see cref="Connection"/> instance. However, if 
        /// <see cref="Options.UseOldRequestStyle"/> is set, each request will have its own underlying subscription.
        /// The old behavior is not recommended as it may cause unnecessary overhead on connected NATS servers.
        /// </remarks>
        /// <param name="subject">The subject to publish <paramref name="data"/> to over
        /// the current connection.</param>
        /// <param name="headers">Optional headers to publish with the message.</param>
        /// <param name="data">An array of type <see cref="Byte"/> that contains the request data to publish
        /// to the connected NATS server.</param>
        /// <param name="offset">The zero-based byte offset in <paramref name="data"/> at which to begin publishing
        /// bytes to the subject.</param>
        /// <param name="count">The number of bytes to be published to the subject.</param>
        /// <param name="token">The token to monitor for cancellation requests.</param>
        /// <returns>A task that represents the asynchronous read operation. The value of the
        /// <see cref="Task{TResult}.Result"/> parameter contains a <see cref="Msg"/> with the response from the NATS 
        /// server.</returns>
        /// <seealso cref="IConnection.Request(string, byte[])"/>
        public Task<Msg> RequestAsync(string subject, MsgHeader headers, byte[] data, int offset, int count, CancellationToken token)
        {
            return RequestAsyncImpl(subject, headers, data, offset, count, Timeout.Infinite, token);
        }

        /// <summary>
        /// Asynchronously sends a request message and returns the response <see cref="Msg"/>, or throws 
        /// <see cref="NATSTimeoutException"/> if the <paramref name="timeout"/> expires.
        /// </summary>
        /// <remarks>
        /// <see cref="RequestAsync(Msg, int)"/> will create an unique inbox for this request, sharing a
        /// single subscription for all replies to this <see cref="Connection"/> instance. However, if
        /// <see cref="Options.UseOldRequestStyle"/> is set, each request will have its own underlying subscription.
        /// The old behavior is not recommended as it may cause unnecessary overhead on connected NATS servers.
        /// </remarks>
        /// <param name="message">A NATS <see cref="Msg"/> that contains the request data to publish
        /// to the connected NATS server.</param>
        /// <param name="timeout">The number of milliseconds to wait.</param>
        /// <returns>A task that represents the asynchronous read operation. The value of the <see cref="Task{TResult}.Result"/>
        /// parameter contains a <see cref="Msg"/> with the response from the NATS server.</returns>
        /// <exception cref="ArgumentException"><paramref name="timeout"/> is less than or equal to zero 
        /// (<c>0</c>).</exception>
        /// <exception cref="ArgumentNullException"><paramref name="message"/> is null.</exception>
        /// <exception cref="NATSBadSubscriptionException">The <paramref name="message"/> subject is <c>null</c>
        /// or entirely whitespace.</exception>
        /// <exception cref="NATSMaxPayloadException"><paramref name="message"/> payload exceeds the maximum payload size
        /// supported by the NATS server.</exception>
        /// <exception cref="NATSConnectionClosedException">The <see cref="Connection"/> is closed.</exception>
        /// <exception cref="NATSTimeoutException">A timeout occurred while sending the request or receiving the
        /// response.</exception>
        /// <exception cref="NATSNoRespondersException">No responders are available for this request.</exception>
        /// <exception cref="NATSException">There was an unexpected exception performing an internal NATS call
        /// while executing the request. See <see cref="Exception.InnerException"/> for more details.</exception>
        /// <exception cref="OperationCanceledException">The asynchronous operation was cancelled or timed out before
        /// it could be completed.</exception>
        /// <exception cref="IOException">There was a failure while writing to the network.</exception>
        public Task<Msg> RequestAsync(Msg message, int timeout)
        {
            if (message == null)
            {
                throw new ArgumentNullException("message");
            }
            return RequestAsyncImpl(message.Subject, message.header, message.Data, 0, null, timeout, CancellationToken.None);
        }

        /// <summary>
        /// Asynchronously sends a request message and returns the response <see cref="Msg"/>.
        /// </summary>
        /// <remarks>
        /// <see cref="RequestAsync(Msg)"/> will create an unique inbox for this request, sharing a single
        /// subscription for all replies to this <see cref="Connection"/> instance. However, if
        /// <see cref="Options.UseOldRequestStyle"/> is set, each request will have its own underlying subscription. 
        /// The old behavior is not recommended as it may cause unnecessary overhead on connected NATS servers.
        /// </remarks>
        /// <param name="message">A NATS <see cref="Msg"/> that contains the request data to publish
        /// to the connected NATS server.</param>
        /// <returns>A task that represents the asynchronous read operation. The value of the 
        /// <see cref="Task{TResult}.Result"/> parameter contains a <see cref="Msg"/> with the response from the NATS
        /// server.</returns>
        /// <exception cref="ArgumentNullException"><paramref name="message"/> is null.</exception>
        /// <exception cref="NATSBadSubscriptionException">The <paramref name="message"/> subject is <c>null</c>
        /// or entirely whitespace.</exception>
        /// <exception cref="NATSMaxPayloadException"><paramref name="message"/> payload exceeds the maximum payload size 
        /// supported by the NATS server.</exception>
        /// <exception cref="NATSConnectionClosedException">The <see cref="Connection"/> is closed.</exception>
        /// <exception cref="NATSTimeoutException">A timeout occurred while sending the request or receiving the
        /// response.</exception>
        /// <exception cref="NATSNoRespondersException">No responders are available for this request.</exception>
        /// <exception cref="NATSException">There was an unexpected exception performing an internal NATS call while
        /// executing the request. See <see cref="Exception.InnerException"/> for more details.</exception>
        /// <exception cref="OperationCanceledException">The asynchronous operation was cancelled or timed out before
        /// it could be completed.</exception>
        /// <exception cref="IOException">There was a failure while writing to the network.</exception>
        public Task<Msg> RequestAsync(Msg message)
        {
            if (message == null)
            {
                throw new ArgumentNullException("message");
            }
            return RequestAsyncImpl(message.Subject, message.Header, message.Data, 0, null, Timeout.Infinite, CancellationToken.None);
        }

        /// <summary>
        /// Asynchronously sends a request message and returns the response <see cref="Msg"/>, or throws
        /// <see cref="NATSTimeoutException"/> if the <paramref name="timeout"/> expires, while monitoring for 
        /// cancellation requests.
        /// </summary>
        /// <remarks>
        /// <see cref="RequestAsync(Msg, int, CancellationToken)"/> will create an unique inbox for this
        /// request, sharing a single subscription for all replies to this <see cref="Connection"/> instance. However,
        /// if <see cref="Options.UseOldRequestStyle"/> is set, each request will have its own underlying subscription.
        /// The old behavior is not recommended as it may cause unnecessary overhead on connected NATS servers.
        /// </remarks>
        /// <param name="message">A NATS <see cref="Msg"/> that contains the request data to publish
        /// to the connected NATS server.</param>
        /// <param name="timeout">The number of milliseconds to wait.</param>
        /// <param name="token">The token to monitor for cancellation requests.</param>
        /// <returns>A task that represents the asynchronous read operation. The value of the
        /// <see cref="Task{TResult}.Result"/> parameter contains  a <see cref="Msg"/> with the response from the NATS
        /// server.</returns>
        /// <exception cref="ArgumentException"><paramref name="timeout"/> is less than or equal to zero
        /// (<c>0</c>).</exception>
        /// <exception cref="ArgumentNullException"><paramref name="message"/> is null.</exception>
        /// <exception cref="NATSBadSubscriptionException">The <paramref name="message"/> subject is <c>null</c>
        /// or entirely whitespace.</exception>
        /// <exception cref="NATSMaxPayloadException"><paramref name="message"/> payload exceeds the maximum payload size
        /// supported by the NATS server.</exception>
        /// <exception cref="NATSConnectionClosedException">The <see cref="Connection"/> is closed.</exception>
        /// <exception cref="NATSTimeoutException">A timeout occurred while sending the request or receiving the
        /// response.</exception>
        /// <exception cref="NATSNoRespondersException">No responders are available for this request.</exception>
        /// <exception cref="NATSException">There was an unexpected exception performing an internal NATS call while
        /// executing the request. See <see cref="Exception.InnerException"/> for more details.</exception>
        /// <exception cref="OperationCanceledException">The asynchronous operation was cancelled or timed out before
        /// it could be completed.</exception>
        /// <exception cref="IOException">There was a failure while writing to the network.</exception>
        public Task<Msg> RequestAsync(Msg message, int timeout, CancellationToken token)
        {
            if (message == null)
            {
                throw new ArgumentNullException("message");
            }
            return RequestAsyncImpl(message.Subject, message.Header, message.Data, 0, null, timeout, token);
        }

        /// <summary>
        /// Asynchronously sends a request message and returns the response <see cref="Msg"/>, while monitoring for
        /// cancellation requests.
        /// </summary>
        /// <remarks>
        /// <see cref="RequestAsync(Msg, CancellationToken)"/> will create an unique inbox for this request,
        /// sharing a single subscription for all replies to this <see cref="Connection"/> instance. However, if 
        /// <see cref="Options.UseOldRequestStyle"/> is set, each request will have its own underlying subscription.
        /// The old behavior is not recommended as it may cause unnecessary overhead on connected NATS servers.
        /// </remarks>
        /// <param name="message">A NATS <see cref="Msg"/> that contains the request data to publish
        /// to the connected NATS server.</param>
        /// <param name="token">The token to monitor for cancellation requests.</param>
        /// <returns>A task that represents the asynchronous read operation. The value of the
        /// <see cref="Task{TResult}.Result"/> parameter contains a <see cref="Msg"/> with the response from the NATS 
        /// server.</returns>
        /// <exception cref="ArgumentNullException"><paramref name="message"/> is null.</exception>
        /// <exception cref="NATSBadSubscriptionException">The <paramref name="message"/> subject is <c>null</c>
        /// or entirely whitespace.</exception>
        /// <exception cref="NATSMaxPayloadException"><paramref name="message"/> payload exceeds the maximum payload size
        /// supported by the NATS server.</exception>
        /// <exception cref="NATSConnectionClosedException">The <see cref="Connection"/> is closed.</exception>
        /// <exception cref="NATSTimeoutException">A timeout occurred while sending the request or receiving the 
        /// response.</exception>
        /// <exception cref="NATSNoRespondersException">No responders are available for this request.</exception>
        /// <exception cref="NATSException">There was an unexpected exception performing an internal NATS call while 
        /// executing the request. See <see cref="Exception.InnerException"/> for more details.</exception>
        /// <exception cref="OperationCanceledException">The asynchronous operation was cancelled or timed out before it
        /// could be completed.</exception>
        /// <exception cref="IOException">There was a failure while writing to the network.</exception>
        public Task<Msg> RequestAsync(Msg message, CancellationToken token)
        {
            if (message == null)
            {
                throw new ArgumentNullException("message");
            }

            return RequestAsyncImpl(message.Subject, message.header, message.Data, 0, null, Timeout.Infinite, token);
        }

        /// <summary>
        /// Creates an inbox string which can be used for directed replies from subscribers.
        /// </summary>
        /// <remarks>
        /// The returned inboxes are guaranteed to be unique, but can be shared and subscribed
        /// to by others.
        /// </remarks>
        /// <returns>A unique inbox string.</returns>
        public string NewInbox()
        {
            var prefix = opts.customInboxPrefix ?? IC.inboxPrefix;
            return prefix + _nuid.GetNext();
        }

        internal void sendSubscriptionMessage(AsyncSubscription s)
        {
            lock (mu)
            {
                // We will send these for all subs when we reconnect
                // so that we can suppress here.
                if (!isReconnecting())
                {
                    SendSub(s.Subject, s.Queue, s.sid);
                    kickFlusher();
                }
            }
        }

        internal void AddSubscription(Subscription s)
        {
            subs[s.sid] = s;
        }

        internal void RemoveSubscription(Subscription s)
        {
            subs.Remove(s.sid);
        }

        // caller must lock
        // See Options.SubscriberDeliveryTaskCount
        private void enableSubChannelPooling()
        {
            if (subChannelPool != null)
                return;

            if (opts.subscriberDeliveryTaskCount > 0)
            {
                subChannelPool = new SubChannelPool(this,
                    opts.subscriberDeliveryTaskCount);
            }
        }

        // caller must lock.
        // See Options.SubscriberDeliveryTaskCount
        private void disableSubChannelPooling()
        {
            if (subChannelPool != null)
            {
                subChannelPool.Dispose();
            }
        }

        internal delegate SyncSubscription CreateSyncSubscriptionDelegate(Connection conn, string subject, string queue);
        internal delegate AsyncSubscription CreateAsyncSubscriptionDelegate(Connection conn, string subject, string queue);

        internal AsyncSubscription subscribeAsync(string subject, string queue,
            EventHandler<MsgHandlerEventArgs> handler, CreateAsyncSubscriptionDelegate createAsyncSubscriptionDelegate = null)
        {
            if (!Subscription.IsValidSubject(subject))
            {
                throw new NATSBadSubscriptionException("Invalid subject.");
            }
            if (queue != null && !Subscription.IsValidQueueGroupName(queue))
            {
                throw new NATSBadSubscriptionException("Invalid queue group name.");
            }

            AsyncSubscription s = null;

            lock (mu)
            {
                if (isClosed())
                    throw new NATSConnectionClosedException();
                if (IsDraining())
                    throw new NATSConnectionDrainingException();

                enableSubChannelPooling();

                if (createAsyncSubscriptionDelegate == null)
                {
                    createAsyncSubscriptionDelegate = (lConn, lSubject, lQueue) =>
                    {
                        AsyncSubscription asub = new AsyncSubscription(lConn, lSubject, lQueue);
                        asub.SetPendingLimits(opts.subChanLen, SubPendingBytesLimit);
                        return asub;
                    };
                }
                s = createAsyncSubscriptionDelegate(this, subject, queue);

                AddSubscription(s);

                if (handler != null)
                {
                    s.MessageHandler += handler;
                    s.Start();
                }
            }

            return s;
        }

        // subscribe is the internal subscribe 
        // function that indicates interest in a subject.
        internal SyncSubscription subscribeSync(string subject, string queue, 
            CreateSyncSubscriptionDelegate createSyncSubscriptionDelegate = null)
        {
            if (!Subscription.IsValidSubject(subject))
            {
                throw new NATSBadSubscriptionException("Invalid subject.");
            }
            if (queue != null && !Subscription.IsValidQueueGroupName(queue))
            {
                throw new NATSBadSubscriptionException("Invalid queue group name.");
            }

            SyncSubscription s = null;

            lock (mu)
            {
                if (isClosed())
                    throw new NATSConnectionClosedException();
                if (IsDraining())
                    throw new NATSConnectionDrainingException();

                if (createSyncSubscriptionDelegate == null)
                {
                    createSyncSubscriptionDelegate = (lConn, lSubject, lQueue) =>
                    {
                        SyncSubscription ssub = new SyncSubscription(this, subject, queue);
                        ssub.SetPendingLimits(opts.subChanLen, SubPendingBytesLimit);
                        return ssub;
                    };
                }
                s = createSyncSubscriptionDelegate(this, subject, queue);

                AddSubscription(s);

                // We will send these for all subs when we reconnect
                // so that we can suppress here.
                if (!isReconnecting())
                {
                    SendSub(subject, queue, s.sid);
                }
            }

            kickFlusher();

            return s;
        }

        /// <summary>
        /// Expresses interest in the given <paramref name="subject"/> to the NATS Server.
        /// </summary>
        /// <param name="subject">The subject on which to listen for messages.
        /// The subject can have wildcards (partial: <c>*</c>, full: <c>&gt;</c>).</param>
        /// <returns>An <see cref="ISyncSubscription"/> to use to read any messages received
        /// from the NATS Server on the given <paramref name="subject"/>.</returns>
        /// <exception cref="NATSBadSubscriptionException"><paramref name="subject"/> is
        /// <c>null</c> or entirely whitespace.</exception>
        /// <exception cref="NATSConnectionClosedException">The <see cref="Connection"/> is closed.</exception>
        /// <exception cref="IOException">There was a failure while writing to the network.</exception>
        public ISyncSubscription SubscribeSync(string subject)
        {
            return subscribeSync(subject, null);
        }

        /// <summary>
        /// Expresses interest in the given <paramref name="subject"/> to the NATS Server.
        /// </summary>
        /// <remarks>
        /// The <see cref="IAsyncSubscription"/> returned will not start receiving messages until
        /// <see cref="IAsyncSubscription.Start"/> is called.
        /// </remarks>
        /// <param name="subject">The subject on which to listen for messages. 
        /// The subject can have wildcards (partial: <c>*</c>, full: <c>&gt;</c>).</param>
        /// <returns>An <see cref="IAsyncSubscription"/> to use to read any messages received
        /// from the NATS Server on the given <paramref name="subject"/>.</returns>
        /// <exception cref="NATSBadSubscriptionException"><paramref name="subject"/> is
        /// <c>null</c> or entirely whitespace.</exception>
        /// <exception cref="NATSConnectionClosedException">The <see cref="Connection"/> is closed.</exception>
        /// <exception cref="IOException">There was a failure while writing to the network.</exception>
        public IAsyncSubscription SubscribeAsync(string subject)
        {
            return subscribeAsync(subject, null, null);
        }

        /// <summary>
        /// Expresses interest in the given <paramref name="subject"/> to the NATS Server, and begins delivering
        /// messages to the given event handler.
        /// </summary>
        /// <remarks>The <see cref="IAsyncSubscription"/> returned will start delivering messages
        /// to the event handler as soon as they are received. The caller does not have to invoke
        /// <see cref="IAsyncSubscription.Start"/>.</remarks>
        /// <param name="subject">The subject on which to listen for messages.
        /// The subject can have wildcards (partial: <c>*</c>, full: <c>&gt;</c>).</param>
        /// <param name="handler">The <see cref="EventHandler{TEventArgs}"/> invoked when messages are received 
        /// on the returned <see cref="IAsyncSubscription"/>.</param>
        /// <returns>An <see cref="IAsyncSubscription"/> to use to read any messages received
        /// from the NATS Server on the given <paramref name="subject"/>.</returns>
        /// <exception cref="NATSBadSubscriptionException"><paramref name="subject"/> is 
        /// <c>null</c> or entirely whitespace.</exception>
        /// <exception cref="NATSConnectionClosedException">The <see cref="Connection"/> is closed.</exception>
        /// <exception cref="IOException">There was a failure while writing to the network.</exception>
        public IAsyncSubscription SubscribeAsync(string subject, EventHandler<MsgHandlerEventArgs> handler)
        {
            return subscribeAsync(subject, null, handler);
        }

        /// <summary>
        /// Creates a synchronous queue subscriber on the given <paramref name="subject"/>.
        /// </summary>
        /// <remarks>All subscribers with the same queue name will form the queue group and
        /// only one member of the group will be selected to receive any given message
        /// synchronously.</remarks>
        /// <param name="subject">The subject on which to listen for messages.</param>
        /// <param name="queue">The name of the queue group in which to participate.</param>
        /// <returns>An <see cref="ISyncSubscription"/> to use to read any messages received
        /// from the NATS Server on the given <paramref name="subject"/>, as part of 
        /// the given queue group.</returns>
        public ISyncSubscription SubscribeSync(string subject, string queue)
        {
            return subscribeSync(subject, queue);
        }

        /// <summary>
        /// Creates an asynchronous queue subscriber on the given <paramref name="subject"/>.
        /// </summary>
        /// <remarks>
        /// The <see cref="IAsyncSubscription"/> returned will not start receiving messages until
        /// <see cref="IAsyncSubscription.Start"/> is called.
        /// </remarks>
        /// <param name="subject">The subject on which to listen for messages.
        /// The subject can have wildcards (partial: <c>*</c>, full: <c>&gt;</c>).</param>
        /// <param name="queue">The name of the queue group in which to participate.</param>
        /// <returns>An <see cref="IAsyncSubscription"/> to use to read any messages received
        /// from the NATS Server on the given <paramref name="subject"/>.</returns>
        /// <exception cref="NATSBadSubscriptionException"><paramref name="subject"/> is 
        /// <c>null</c> or entirely whitespace.</exception>
        /// <exception cref="NATSConnectionClosedException">The <see cref="Connection"/> is closed.</exception>
        /// <exception cref="IOException">There was a failure while writing to the network.</exception>
        public IAsyncSubscription SubscribeAsync(string subject, string queue)
        {
            return subscribeAsync(subject, queue, null);
        }

        /// <summary>
        /// Creates an asynchronous queue subscriber on the given <paramref name="subject"/>, and begins delivering
        /// messages to the given event handler.
        /// </summary>
        /// <remarks>The <see cref="IAsyncSubscription"/> returned will start delivering messages
        /// to the event handler as soon as they are received. The caller does not have to invoke
        /// <see cref="IAsyncSubscription.Start"/>.</remarks>
        /// <param name="subject">The subject on which to listen for messages.
        /// The subject can have wildcards (partial: <c>*</c>, full: <c>&gt;</c>).</param>
        /// <param name="queue">The name of the queue group in which to participate.</param>
        /// <param name="handler">The <see cref="EventHandler{TEventArgs}"/> invoked when messages are received 
        /// on the returned <see cref="IAsyncSubscription"/>.</param>
        /// <returns>An <see cref="IAsyncSubscription"/> to use to read any messages received
        /// from the NATS Server on the given <paramref name="subject"/>.</returns>
        /// <exception cref="NATSBadSubscriptionException"><paramref name="subject"/> is 
        /// <c>null</c> or entirely whitespace.</exception>
        /// <exception cref="NATSConnectionClosedException">The <see cref="Connection"/> is closed.</exception>
        /// <exception cref="IOException">There was a failure while writing to the network.</exception>
        public IAsyncSubscription SubscribeAsync(string subject, string queue, EventHandler<MsgHandlerEventArgs> handler)
        {
            return subscribeAsync(subject, queue, handler);
        }

        // unsubscribe performs the low level unsubscribe to the server.
        // Use Subscription.Unsubscribe()
        internal Task unsubscribe(Subscription sub, int max, bool drain, int timeout)
        {
            var task = CompletedTask.Get();
            
            lock (mu)
            {
                if (isClosed())
                    throw new NATSConnectionClosedException();

                if (!subs.TryGetValue(sub.sid, out var s) || s == null)
                    return task;

                if (max > 0)
                {
                    s.max = max;
                }
                else if (drain == false)
                {
                    removeSub(s);
                }

                if (drain)
                {
                    task = Task.Run(() => checkDrained(s, timeout));
                }

                // We will send all subscriptions when reconnecting
                // so that we can suppress here.
                if (!isReconnecting())
                {
                    SendUnsub(s.sid, max);
                }
            }

            kickFlusher();

            return task;
        }

        internal void removeSubSafe(Subscription s)
        {
            lock (mu)
            {
                removeSub(s);
            }
        }

        // caller must lock
        internal virtual void removeSub(Subscription s)
        {
            subs.Remove(s.sid);
            if (s.mch != null)
            {
                if (s.ownsChannel)
                    s.mch.close();

                s.mch = null;
            }

            s.closed = true;
        }

        // FIXME: This is a hack
        // removeFlushEntry is needed when we need to discard queued up responses
        // for our pings as part of a flush call. This happens when we have a flush
        // call outstanding and we call close.
        private bool removeFlushEntry(SingleUseChannel<bool> chan)
        {
            if (!pongs.TryDequeue(out var start))
                return false;

            var c = start;

            while (true)
            {
                if (c == chan)
                {
                    SingleUseChannel<bool>.Return(c);
                    return true;
                }

                pongs.Enqueue(c);

                if (!pongs.TryDequeue(out c))
                    return false;

                if (c == start)
                    break;
            }

            return false;
        }

        // The caller must lock this method.
        private void sendPing(SingleUseChannel<bool> ch)
        {
            if (ch != null)
                pongs.Enqueue(ch);

            bw.Write(PING_P_BYTES, 0, PING_P_BYTES_LEN);
            bw.Flush();
        }

        private void saveFlushException(Exception e)
        {
            if (lastEx != null && !(lastEx is NATSSlowConsumerException))
                lastEx = e;
        }

        /// <summary>
        /// Performs a round trip to the server and returns when it receives the internal reply, or throws
        /// a <see cref="NATSTimeoutException"/> exception if the NATS Server does not reply in time.
        /// </summary>
        /// <param name="timeout">The number of milliseconds to wait.</param>
        /// <exception cref="ArgumentOutOfRangeException"><paramref name="timeout"/> is less than or equal to zero (<c>0</c>).</exception>
        /// <exception cref="NATSConnectionClosedException">The <see cref="Connection"/> is closed.</exception>
        /// <exception cref="NATSTimeoutException">A timeout occurred while sending the request or receiving the response.</exception>
        /// <exception cref="NATSException">There was an unexpected exception performing an internal NATS call while executing the
        /// request. See <see cref="Exception.InnerException"/> for more details.</exception>
        /// <exception cref="IOException">There was a failure while writing to the network.</exception>
        public void Flush(int timeout)
        {
            if (timeout <= 0)
            {
                throw new ArgumentOutOfRangeException(
                    "timeout",
                    "Timeout must be greater than 0");
            }

            SingleUseChannel<bool> ch = SingleUseChannel<bool>.GetOrCreate();

            try
            {
                lock (mu)
                {
                    if (isClosed())
                        throw new NATSConnectionClosedException();

                    sendPing(ch);
                }

                bool rv = ch.get(timeout);
                if (!rv)
                {
                    throw new NATSConnectionClosedException();
                }

                SingleUseChannel<bool>.Return(ch);
            }
            catch (Exception e)
            {
                removeFlushEntry(ch);

                // Note, don't call saveFlushException in a finally clause
                // because we don't know if the caller will handle the rethrown 
                // exception.
                if (e is NATSTimeoutException || e is NATSConnectionClosedException)
                {
                    saveFlushException(e);
                    throw;
                }
                
                // wrap other system exceptions
                var ex = new NATSException("Flush error.", e);
                saveFlushException(ex);
                throw ex;
            }
        }

        /// <summary>
        /// <returns>A timespan representing the elapsed time.</returns>
        /// </summary>
        /// <returns></returns>
        /// <exception cref="NATSConnectionClosedException">If the connection is closed.</exception>
        /// <exception cref="NATSException">Miscellaneous other exceptions</exception>
        public TimeSpan RTT()
        {
            Stopwatch sw = new Stopwatch();
            SingleUseChannel<bool> ch = SingleUseChannel<bool>.GetOrCreate();

            try
            {
                lock (mu)
                {
                    if (isClosed())
                    {
                        throw new NATSConnectionClosedException();
                    }

                    sw.Start();
                    sendPing(ch);
                }

                bool rv = ch.get(opts.Timeout);
                sw.Stop();
                if (!rv)
                {
                    throw new NATSConnectionClosedException();
                }

                SingleUseChannel<bool>.Return(ch);
                
                return sw.Elapsed;
            }
            catch (Exception e)
            {
                removeFlushEntry(ch);

                // Note, don't call saveFlushException in a finally clause
                // because we don't know if the caller will handle the rethrown 
                // exception.
                if (e is NATSTimeoutException || e is NATSConnectionClosedException)
                {
                    saveFlushException(e);
                    throw;
                }

                // wrap other system exceptions
                var ex = new NATSException("RTT error.", e);
                saveFlushException(ex);
                throw ex;
            }
        }

        /// <summary>
        /// Performs a round trip to the server and returns when it receives the internal reply.
        /// </summary>
        /// <exception cref="NATSConnectionClosedException">The <see cref="Connection"/> is closed.</exception>
        /// <exception cref="NATSTimeoutException">A timeout occurred while sending the request or receiving the response.</exception>
        /// <exception cref="NATSException">There was an unexpected exception performing an internal NATS call while executing the
        /// request. See <see cref="Exception.InnerException"/> for more details.</exception>
        /// <exception cref="IOException">There was a failure while writing to the network.</exception>
        public void Flush()
        {
            Flush(DEFAULT_FLUSH_TIMEOUT);
        }

        /// <summary>
        /// Immediately flushes the underlying connection buffer if the connection is valid.
        /// </summary>
        /// <exception cref="NATSConnectionClosedException">The <see cref="Connection"/> is closed.</exception>
        /// <exception cref="NATSException">There was an unexpected exception performing an internal NATS call while executing the
        /// request. See <see cref="Exception.InnerException"/> for more details.</exception>
        public void FlushBuffer()
        {
            lock (mu)
            {
                if (isClosed())
                    throw new NATSConnectionClosedException();

                if (status == ConnState.CONNECTED)
                    bw.Flush();
            }
        }

        // resendSubscriptions will send our subscription state back to the
        // server. Used in reconnects
        private void resendSubscriptions()
        {
            foreach (Subscription s in subs.Values)
            {
                if (s is IAsyncSubscription)
                {
                    ((AsyncSubscription)s).enableAsyncProcessing();
                }
                SendSub(s.Subject, s.Queue, s.sid);
            }

            bw.Flush();
        }

        // This will clear any pending flush calls and release pending calls.
        // Lock must be held by the caller.
        private void clearPendingFlushCalls()
        {
            while(pongs.TryDequeue(out var ch))
                ch?.add(true);
        }


        // Clears any in-flight requests by cancelling them all
        // Caller must lock
        private void clearPendingRequestCalls()
        {
            lock (mu)
            {
                foreach (var request in waitingRequests)
                {
                    request.Value.Waiter.TrySetCanceled();
                }
                waitingRequests.Clear();
            }
        }


        // Low level close call that will do correct cleanup and set
        // desired status. Also controls whether user defined callbacks
        // will be triggered. The lock should not be held entering this
        // function. This function will handle the locking manually.
        private void close(ConnState closeState, bool invokeDelegates, Exception error = null)
        {
            lock (mu)
            {
                if (isClosed())
                {
                    status = closeState;
                    return;
                }

                status = ConnState.CLOSED;

                // Kick the routines so they fall out.
                // fch will be closed on finalizer
                kickFlusher();
            }

            lock (mu)
            {
                // Clear any queued pongs, e.g. pending flush calls.
                clearPendingFlushCalls();
                if (pending != null)
                    pending.Dispose();

                // Clear any pending request calls
                clearPendingRequestCalls();

                stopPingTimer();

                // Close sync subscriber channels and release any
                // pending NextMsg() calls.
                foreach (Subscription s in subs.Values)
                {
                    s.close();
                }

                subs.Clear();

                // perform appropriate callback is needed for a
                // disconnect;
                if (invokeDelegates && conn.isSetup())
                {
                    scheduleConnEvent(Opts.DisconnectedEventHandlerOrDefault, error);
                }

                // Go ahead and make sure we have flushed the outbound buffer.
                status = ConnState.CLOSED;
                if (conn.isSetup())
                {
                    if (bw != null)
                    {
                        try
                        {
                            bw.Flush();
                        }
                        catch (Exception) { /* ignore */ }

                        try
                        {
                            bw.Dispose();
                        }
                        catch (Exception)
                        {
                            /* ignore */
                        }
                        finally
                        {
                            bw = null;
                        }
                    }

                    if (br != null)
                    {
                        try
                        {
                            br.Dispose();
                        }
                        catch
                        {
                            // ignored
                        }
                        finally
                        {
                            br = null;
                        }
                    }

                    conn.teardown();
                }

                if (invokeDelegates)
                {
                    scheduleConnEvent(opts.ClosedEventHandlerOrDefault, error);
                }

                status = closeState;
            }
        }

        /// <summary>
        /// Closes the <see cref="Connection"/> and all associated
        /// subscriptions.
        /// </summary>
        /// <seealso cref="IsClosed"/>
        /// <seealso cref="State"/>
        public void Close()
        {
            close(ConnState.CLOSED, true, lastEx);
            callbackScheduler.ScheduleStop();
            disableSubChannelPooling();
        }

        // assume the lock is held.
        private bool isClosed()
        {
            return (status == ConnState.CLOSED);
        }

        /// <summary>
        /// Returns a value indicating whether or not the <see cref="Connection"/>
        /// instance is closed.
        /// </summary>
        /// <returns><c>true</c> if and only if the <see cref="Connection"/> is
        /// closed, otherwise <c>false</c>.</returns>
        /// <seealso cref="Close"/>
        /// <seealso cref="State"/>
        public bool IsClosed()
        {
            lock (mu)
            {
                return isClosed();
            }
        }

        // This allows us to know that whatever we have in the client pending
        // is correct and the server will not send additional information.
        private void checkDrained(Subscription s, int timeout)
        {
            if (isClosed() || s == null)
                return;

            // This allows us to know that whatever we have in the client pending
            // is correct and the server will not send additional information.
            Flush();

            // Once we are here we just wait for Pending to reach 0 or
            // any other state to exit this go routine.
            var sw = Stopwatch.StartNew();
            while (true)
            {
                if (IsClosed())
                    return;

                Connection c;
                bool closed;
                long pMsgs;

                // check our subscription state
                lock (s.mu)
                {
                    c = s.conn;
                    closed = s.closed;
                    pMsgs = s.pendingMessages;
                }

                if (c == null || closed || pMsgs == 0)
                {
                    lock (mu)
                    {
                        removeSub(s);
                        return;
                    }
                }

                Thread.Sleep(100);
                if (sw.ElapsedMilliseconds > timeout)
                {
                    var ex = new NATSTimeoutException("Drain timed out.");
                    pushDrainException(s, ex);
                    throw ex;
                }
            }

        }

        // processSlowConsumer will set SlowConsumer state and fire the
        // async error handler if registered.
        internal void pushDrainException(Subscription s, Exception ex)
        {
            callbackScheduler.Add(
                () => { opts.AsyncErrorEventHandlerOrDefault(s, new ErrEventArgs(this, s, ex.Message)); }
            );
        }

        private void drain(int timeout)
        {
            ICollection<Subscription> lsubs = null;
            bool timedOut = false;

            lock (mu)
            {
                if (isClosed())
                    throw new NATSConnectionClosedException();

                // if we're already draining, exit.
                if (isDrainingSubs() || isDrainingPubs())
                    return;

                lsubs = subs.Values;
                status = ConnState.DRAINING_SUBS;
            }

            Task[] tasks = new Task[lsubs.Count];
            int i = 0;
            foreach (var s in lsubs)
            {
                try
                {
                    tasks[i] = s.InternalDrain(timeout);
                    i++;
                }
                catch (Exception)
                {
                    timedOut = true;
                    // Internal drain will push the exception.
                }
            }

            if (Task.WaitAll(tasks, timeout) == false || SubscriptionCount > 0)
            {
                timedOut = true;
                pushDrainException(null, new NATSTimeoutException("Drain timeout."));
            }

            // flip state
            lock (mu)
            {
                status = ConnState.DRAINING_PUBS;
            }

            try
            {
                Flush();
            }
            catch (Exception ex)
            {
                timedOut = true;
                pushDrainException(null, ex);
            }

            // Move to the closed state.
            Close();

            if (timedOut)
                throw new NATSTimeoutException("Drain timeout.");
        }

        /// <summary>
        /// Drains a connection for graceful shutdown.
        /// </summary>
        /// <remarks>
        /// Drain will put a connection into a drain state. All subscriptions will
        /// immediately be put into a drain state. Upon completion, the publishers
        /// will be drained and can not publish any additional messages. Upon draining
        /// of the publishers, the connection will be closed. Use the 
        /// <see cref="Options.ClosedEventHandler"/> option to know when the connection
        /// has moved from draining to closed.
        /// </remarks>
        /// <seealso cref="Close()"/>
        public void Drain()
        {
            Drain(DefaultDrainTimeout);
        }

        /// <summary>
        /// Drains a connection for graceful shutdown.
        /// </summary>
        /// <remarks>
        /// Drain will put a connection into a drain state. All subscriptions will
        /// immediately be put into a drain state. Upon completion, the publishers
        /// will be drained and can not publish any additional messages. Upon draining
        /// of the publishers, the connection will be closed. Use the 
        /// <see cref="Options.ClosedEventHandler"/> option to know when the connection
        /// has moved from draining to closed.
        /// </remarks>
        /// <seealso cref="Close()"/>
        /// <param name="timeout">The duration to wait before draining.</param> 
        public void Drain(int timeout)
        {
            if (timeout <= 0)
                throw new ArgumentOutOfRangeException(nameof(timeout), "Timeout must be greater than zero.");

            drain(timeout);
        }

        /// <summary>
        /// Drains a connection for graceful shutdown.
        /// </summary>
        /// <remarks>
        /// Drain will put a connection into a drain state. All subscriptions will
        /// immediately be put into a drain state. Upon completion, the publishers
        /// will be drained and can not publish any additional messages. Upon draining
        /// of the publishers, the connection will be closed. Use the 
        /// <see cref="Options.ClosedEventHandler"/> option to know when the connection
        /// has moved from draining to closed.
        /// </remarks>
        /// <seealso cref="Close()"/>
        /// <returns>A task that represents the asynchronous drain operation.</returns>
        public Task DrainAsync()
        {
            return DrainAsync(DefaultDrainTimeout);
        }

        /// <summary>
        /// Drains a connection for graceful shutdown.
        /// </summary>
        /// <remarks>
        /// Drain will put a connection into a drain state. All subscriptions will
        /// immediately be put into a drain state. Upon completion, the publishers
        /// will be drained and can not publish any additional messages. Upon draining
        /// of the publishers, the connection will be closed. Use the 
        /// <see cref="Options.ClosedEventHandler"/> option to know when the connection
        /// has moved from draining to closed.
        /// </remarks>
        /// <seealso cref="Close()"/>
        /// <param name="timeout">The duration to wait before draining.</param> 
        /// <returns>A task that represents the asynchronous drain operation.</returns>
        public Task DrainAsync(int timeout)
        {
            if (timeout <= 0)
                throw new ArgumentOutOfRangeException(nameof(timeout), "Timeout must be greater than zero.");

            return Task.Run(() => drain(timeout));
        }

        // assume the lock is held.
        private bool isDrainingPubs()
        {
            return (status == ConnState.DRAINING_PUBS);
        }

        // assume the lock is held.
        private bool isDrainingSubs()
        {
            return (status == ConnState.DRAINING_SUBS);
        }

        /// <summary>
        /// Returns a value indicating whether or not the <see cref="Connection"/>
        /// instance is draining.
        /// </summary>
        /// <returns><c>true</c> if and only if the <see cref="Connection"/> is
        /// draining, otherwise <c>false</c>.</returns>
        /// <seealso cref="IConnection.Drain()"/>
        /// <seealso cref="State"/>
        public bool IsDraining()
        {
            lock (mu)
            {
                return (status == ConnState.DRAINING_SUBS || status == ConnState.DRAINING_PUBS);
            }
        }

        /// <summary>
        /// Returns a value indicating whether or not the <see cref="Connection"/>
        /// is currently reconnecting.
        /// </summary>
        /// <returns><c>true</c> if and only if the <see cref="Connection"/> is
        /// reconnecting, otherwise <c>false</c>.</returns>
        /// <seealso cref="State"/>
        public bool IsReconnecting()
        {
            lock (mu)
            {
                return isReconnecting();
            }
        }

        /// <summary>
        /// Gets the current state of the <see cref="Connection"/>.
        /// </summary>
        /// <seealso cref="ConnState"/>
        public ConnState State
        {
            get
            {
                lock (mu)
                {
                    return status;
                }
            }
        }

        /// <summary>
        /// Get the number of active subscriptions.
        /// </summary>
        public int SubscriptionCount => subs.Count;

        private bool isReconnecting()
        {
            lock (mu)
            {
                return (status == ConnState.RECONNECTING);
            }
        }

        // Test if Conn is connected or connecting.
        private bool isConnected()
        {
            return (status == ConnState.CONNECTING || status == ConnState.CONNECTED);
        }

        /// <summary>
        /// Gets the statistics tracked for the <see cref="Connection"/>.
        /// </summary>
        /// <seealso cref="ResetStats"/>
        public IStatistics Stats
        {
            get
            {
                lock (mu)
                {
                    return new Statistics(this.stats);
                }
            }
        }

        /// <summary>
        /// Resets the associated statistics for the <see cref="Connection"/>.
        /// </summary>
        /// <seealso cref="Stats"/>
        public void ResetStats()
        {
            lock (mu)
            {
                stats.clear();
            }
        }

        /// <summary>
        /// Gets the maximum size in bytes of a payload sent
        /// to the connected NATS Server.
        /// </summary>
        /// <seealso cref="Publish(Msg)"/>
        /// <seealso cref="Publish(string, byte[])"/>
        /// <seealso cref="Publish(string, string, byte[])"/>
        /// <seealso cref="Request(string, byte[])"/>
        /// <seealso cref="Request(string, byte[], int)"/>
        /// <seealso cref="RequestAsync(string, byte[])"/>
        /// <seealso cref="RequestAsync(string, byte[], CancellationToken)"/>
        /// <seealso cref="RequestAsync(string, byte[], int)"/>
        /// <seealso cref="RequestAsync(string, byte[], int, CancellationToken)"/>
        public long MaxPayload
        {
            get
            {
                lock (mu)
                {
                    return info.MaxPayload;
                }
            }
        }

        /// <summary>
        /// Returns a string representation of the
        /// value of this <see cref="Connection"/> instance.
        /// </summary>
        /// <returns>A string that represents the current instance.</returns>
        public override string ToString()
        {
            StringBuilder sb = new StringBuilder();
            sb.Append("{");
            sb.AppendFormat("url={0};", _currentServerUri);
            sb.AppendFormat("info={0};", info);
            sb.AppendFormat("status={0};", status);
            sb.Append("Subscriptions={");
            foreach (Subscription s in subs.Values)
            {
                sb.Append("Subscription {" + s.ToString() + "};");
            }
            sb.Append("};");

            string[] servers = Servers;
            if (servers != null)
            {
                bool printedFirst = false;
                sb.Append("Servers {");
                foreach (string s in servers)
                {
                    if (printedFirst)
                        sb.Append(",");

                    sb.AppendFormat("[{0}]", s);
                    printedFirst = true;
                }
            }
            sb.Append("}");
            return sb.ToString();
        }

        #region IDisposable Support

        // To detect redundant calls
        private bool disposedValue = false; 

        /// <summary>
        /// Closes the connection and optionally releases the managed resources.
        /// </summary>
        /// <remarks>In derived classes, do not override the <see cref="Close"/> method, instead
        /// put all of the <seealso cref="Connection"/> cleanup logic in your Dispose override.</remarks>
        /// <param name="disposing"><c>true</c> to release both managed
        /// and unmanaged resources; <c>false</c> to release only unmanaged 
        /// resources.</param>
        protected virtual void Dispose(bool disposing)
        {
            if (!disposedValue)
            {
                disposedValue = true;

                if (disposing)
                {
                    try
                    {
                        Close();
                        callbackScheduler.WaitForCompletion();
                        callbackScheduler.Dispose();
                        conn.Dispose();
                    }
                    catch (Exception)
                    {
                        // No need to throw an exception here
                    }
                }
            }
        }

        /// <summary>
        /// Releases all resources used by the <see cref="Connection"/>.
        /// </summary>
        /// <remarks>This method disposes the connection, by clearing all pending
        /// operations, and closing the connection to release resources.</remarks>
        public void Dispose()
        {
            Dispose(true);
            GC.SuppressFinalize(this);
        }

        #endregion

        #region JetStream

        public IJetStream CreateJetStreamContext(JetStreamOptions options = null)
        {
            return new JetStream.JetStream(this, options);
        }

        public IJetStreamManagement CreateJetStreamManagementContext(JetStreamOptions options = null)
        {
            return new JetStreamManagement(this, options);
        }

        #endregion

        #region KeyValue

        public IKeyValue CreateKeyValueContext(string bucketName, KeyValueOptions options = null)
        {
            return new KeyValue.KeyValue(this, bucketName, options);
        }

        public IKeyValueManagement CreateKeyValueManagementContext(KeyValueOptions options = null)
        {
            return new KeyValueManagement(this, options);
        }

        #endregion

        #region ObjectStore

        public IObjectStore CreateObjectStoreContext(string bucketName, ObjectStoreOptions options = null)
        {
            return new ObjectStore.ObjectStore(this, bucketName, options);
        }

        public IObjectStoreManagement CreateObjectStoreManagementContext(ObjectStoreOptions options = null)
        {
            return new ObjectStoreManagement(this, options);
        }

        #endregion
    } // class Conn
}<|MERGE_RESOLUTION|>--- conflicted
+++ resolved
@@ -1617,8 +1617,6 @@
 
                 scheduleConnEvent(Opts.DisconnectedEventHandlerOrDefault, errorForHandler);
 
-<<<<<<< HEAD
-                
                 int maxTries = Opts.MaxReconnect;
                 IList<NatsUri> nuris = _srvListProvider.GetServersToTry(_currentServerUri);
 
@@ -1630,23 +1628,6 @@
                     {
                         ++tries;
                         nidx = 0;
-=======
-                Srv cur;
-                int timesAllServersSeen = 0;
-                bool doSleep = false;
-                Srv first = null;
-                while ((cur = srvProvider.SelectNextServer(Opts.MaxReconnect)) != null)
-                {
-                    // check if we've been through the list
-                    if (first == null)
-                    {
-                        first = cur;
-                    }
-                    else if (cur == first)
-                    {
-                        timesAllServersSeen++;
-                        doSleep = true;
->>>>>>> 12078453
                     }
                     else
                     {
@@ -1677,18 +1658,6 @@
                         lockWasTaken = false;
                     }
 
-<<<<<<< HEAD
-=======
-                    if (doSleep)
-                    {
-                        try
-                        {
-                            opts?.ReconnectDelayHandler(this, new ReconnectDelayEventArgs(timesAllServersSeen - 1));
-                        }
-                        catch { } // swallow user exceptions
-                    }
-
->>>>>>> 12078453
                     Monitor.Enter(mu, ref lockWasTaken);
 
                     if (isClosed())
