--- conflicted
+++ resolved
@@ -262,13 +262,8 @@
             /// <returns></returns>
             public KeyValueConfigurationBuilder WithTtl(Duration ttl)
             {
-<<<<<<< HEAD
                 _ttl = ttl == null ? Duration.Zero : ttl;
                 scBuilder.WithMaxAge(_ttl);
-=======
-                _ttl = ttl;
-                scBuilder.WithMaxAge(ttl);
->>>>>>> 98a71768
                 return this;
             }
 
@@ -492,24 +487,17 @@
                     scBuilder.WithSubjects(ToStreamSubject(_name));
                 }
                 
-<<<<<<< HEAD
                 if (_limitMarkerTtl != null) {
                     scBuilder.WithSubjectDeleteMarkerTtl(_limitMarkerTtl).WithAllowMessageTtl();
                 }
-                
-=======
->>>>>>> 98a71768
+
                 // When stream's MaxAge is not set, server uses 2 minutes as the default
                 // for the duplicate window. If MaxAge is set, and lower than 2 minutes,
                 // then the duplicate window will be set to that. If MaxAge is greater,
                 // we will cap the duplicate window to 2 minutes (to be consistent with
                 // previous behavior).
                 long dupeMs = JetStreamConstants.ServerDefaultDuplicateWindowMs;
-<<<<<<< HEAD
                 if (_ttl.Millis > 0 && _ttl.Millis < JetStreamConstants.ServerDefaultDuplicateWindowMs) {
-=======
-                if (_ttl != null && _ttl.Millis > 0 && _ttl.Millis < JetStreamConstants.ServerDefaultDuplicateWindowMs) {
->>>>>>> 98a71768
                     dupeMs = _ttl.Millis;
                 }
                 scBuilder.WithDuplicateWindow(dupeMs);
